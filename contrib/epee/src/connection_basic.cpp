/// @file
/// @author rfree (current maintainer in monero.cc project)
/// @brief base for connection, contains e.g. the ratelimit hooks

// Copyright (c) 2014-2018, The Monero Project
//
// All rights reserved.
//
// Redistribution and use in source and binary forms, with or without modification, are
// permitted provided that the following conditions are met:
//
// 1. Redistributions of source code must retain the above copyright notice, this list of
//    conditions and the following disclaimer.
//
// 2. Redistributions in binary form must reproduce the above copyright notice, this list
//    of conditions and the following disclaimer in the documentation and/or other
//    materials provided with the distribution.
//
// 3. Neither the name of the copyright holder nor the names of its contributors may be
//    used to endorse or promote products derived from this software without specific
//    prior written permission.
//
// THIS SOFTWARE IS PROVIDED BY THE COPYRIGHT HOLDERS AND CONTRIBUTORS "AS IS" AND ANY
// EXPRESS OR IMPLIED WARRANTIES, INCLUDING, BUT NOT LIMITED TO, THE IMPLIED WARRANTIES OF
// MERCHANTABILITY AND FITNESS FOR A PARTICULAR PURPOSE ARE DISCLAIMED. IN NO EVENT SHALL
// THE COPYRIGHT HOLDER OR CONTRIBUTORS BE LIABLE FOR ANY DIRECT, INDIRECT, INCIDENTAL,
// SPECIAL, EXEMPLARY, OR CONSEQUENTIAL DAMAGES (INCLUDING, BUT NOT LIMITED TO,
// PROCUREMENT OF SUBSTITUTE GOODS OR SERVICES; LOSS OF USE, DATA, OR PROFITS; OR BUSINESS
// INTERRUPTION) HOWEVER CAUSED AND ON ANY THEORY OF LIABILITY, WHETHER IN CONTRACT,
// STRICT LIABILITY, OR TORT (INCLUDING NEGLIGENCE OR OTHERWISE) ARISING IN ANY WAY OUT OF
// THE USE OF THIS SOFTWARE, EVEN IF ADVISED OF THE POSSIBILITY OF SUCH DAMAGE.

/* rfree: implementation for the non-template base, can be used by connection<> template class in abstract_tcp_server2 file  */

#include "net/connection_basic.hpp"

#include "net/net_utils_base.h"
#include "misc_log_ex.h"
#include <boost/date_time/posix_time/posix_time.hpp>
#include <boost/thread/thread.hpp>
#include "misc_language.h"
#include "pragma_comp_defs.h"
#include <iomanip>

#include <boost/asio/basic_socket.hpp>

// TODO:
#include "net/network_throttle-detail.hpp"

#if BOOST_VERSION >= 107000
#define GET_IO_SERVICE(s) ((boost::asio::io_context&)(s).get_executor().context())
#else
#define GET_IO_SERVICE(s) ((s).get_io_service())
#endif

#undef ARQMA_DEFAULT_LOG_CATEGORY
#define ARQMA_DEFAULT_LOG_CATEGORY "net.conn"

// ################################################################################################
// local (TU local) headers
// ################################################################################################

namespace epee
{
namespace net_utils
{

namespace
{
  boost::asio::ssl::context& get_context(connection_basic_shared_state* state)
  {
		CHECK_AND_ASSERT_THROW_MES(state != nullptr, "state shared_ptr cannot be null");
		return state->ssl_context;
  }
}

  std::string to_string(t_connection_type type)
  {
	  if (type == e_connection_type_NET)
		return std::string("NET");
	  else if (type == e_connection_type_RPC)
	    return std::string("RPC");
	  else if (type == e_connection_type_P2P)
	    return std::string("P2P");

	  return std::string("UNKNOWN");
  }


/* ============================================================================ */

class connection_basic_pimpl {
	public:
		connection_basic_pimpl(const std::string &name);

		static int m_default_tos;

		network_throttle_bw m_throttle; // per-perr
        critical_section m_throttle_lock;

		int m_peer_number; // e.g. for debug/stats
};


} // namespace
} // namespace

// ################################################################################################
// The implementation part
// ################################################################################################

namespace epee
{
namespace net_utils
{

// ================================================================================================
// connection_basic_pimpl
// ================================================================================================

connection_basic_pimpl::connection_basic_pimpl(const std::string &name) : m_throttle(name), m_peer_number(0) { }

// ================================================================================================
// connection_basic
// ================================================================================================

// static variables:
int connection_basic_pimpl::m_default_tos;

// methods:
connection_basic::connection_basic(boost::asio::ip::tcp::socket&& sock, boost::shared_ptr<connection_basic_shared_state> state, ssl_support_t ssl_support)
<<<<<<< HEAD
	: m_state(std::move(state)),
    mI( new connection_basic_pimpl("peer") ),
    strand_(GET_IO_SERVICE(sock)),
    socket_(GET_IO_SERVICE(sock), get_context(m_state.get())),
    m_want_close_connection(false),
    m_was_shutdown(false),
    m_ssl_support(ssl_support)
=======
  :
  m_state(std::move(state)),
  mI( new connection_basic_pimpl("peer") ),
  strand_(GET_IO_SERVICE(sock)),
  socket_(GET_IO_SERVICE(sock), get_context(m_state.get())),
  m_want_close_connection(false),
  m_was_shutdown(false),
  m_ssl_support(ssl_support)
>>>>>>> 90af4c6a
{
    // add nullptr checks if removed
	assert(m_state != nullptr); // release runtime check in get_context

    socket_.next_layer() = std::move(sock);

	++(m_state->sock_count); // increase the global counter
	mI->m_peer_number = m_state->sock_number.fetch_add(1); // use, and increase the generated number

	std::string remote_addr_str = "?";
	try { boost::system::error_code e; remote_addr_str = socket().remote_endpoint(e).address().to_string(); } catch(...){} ;

	_note("Spawned connection #"<<mI->m_peer_number<<" to " << remote_addr_str << " currently we have sockets count:" << m_state->sock_count);
}

connection_basic::connection_basic(boost::asio::io_service &io_service, boost::shared_ptr<connection_basic_shared_state> state, ssl_support_t ssl_support)
	:
	m_state(std::move(state)),
	mI( new connection_basic_pimpl("peer") ),
	strand_(io_service),
	socket_(io_service, get_context(m_state.get())),
    m_want_close_connection(false),
    m_was_shutdown(false),
	m_ssl_support(ssl_support)
{
    // add nullptr checks if removed
    assert(m_state != nullptr); // release runtime check in get_context

    ++(m_state->sock_count); // increase the global counter
    mI->m_peer_number = m_state->sock_number.fetch_add(1); // use, and increase the generated number

    std::string remote_addr_str = "?";
    try { boost::system::error_code e; remote_addr_str = socket().remote_endpoint(e).address().to_string(); } catch(...){} ;

    _note("Spawned connection # " << mI->m_peer_number << " to " << remote_addr_str << " currently we have sockets count:" << m_state->sock_count);
}

connection_basic::~connection_basic() noexcept(false) {
  --(m_state->sock_count);

	std::string remote_addr_str = "?";
    try { boost::system::error_code e; remote_addr_str = socket().remote_endpoint(e).address().to_string(); } catch(...){} ;
	_note("Destructing connection #"<<mI->m_peer_number << " to " << remote_addr_str);
}

void connection_basic::set_rate_up_limit(uint64_t limit) {
	{
		CRITICAL_REGION_LOCAL(	network_throttle_manager::m_lock_get_global_throttle_out );
		network_throttle_manager::get_global_throttle_out().set_target_speed(limit);
	}
	save_limit_to_file(limit);
}

void connection_basic::set_rate_down_limit(uint64_t limit) {
	{
	  CRITICAL_REGION_LOCAL(	network_throttle_manager::m_lock_get_global_throttle_in );
		network_throttle_manager::get_global_throttle_in().set_target_speed(limit);
	}

	{
	  CRITICAL_REGION_LOCAL(	network_throttle_manager::m_lock_get_global_throttle_inreq );
		network_throttle_manager::get_global_throttle_inreq().set_target_speed(limit);
	}
    save_limit_to_file(limit);
}

uint64_t connection_basic::get_rate_up_limit() {
    uint64_t limit;
    {
         CRITICAL_REGION_LOCAL( network_throttle_manager::m_lock_get_global_throttle_out );
         limit = network_throttle_manager::get_global_throttle_out().get_target_speed();
	}
    return limit;
}

uint64_t connection_basic::get_rate_down_limit() {
    uint64_t limit;
    {
         CRITICAL_REGION_LOCAL( network_throttle_manager::m_lock_get_global_throttle_in );
         limit = network_throttle_manager::get_global_throttle_in().get_target_speed();
	}
    return limit;
}

void connection_basic::save_limit_to_file(int limit) {
}

void connection_basic::set_tos_flag(int tos) {
	connection_basic_pimpl::m_default_tos = tos;
}

int connection_basic::get_tos_flag() {
	return connection_basic_pimpl::m_default_tos;
}

void connection_basic::sleep_before_packet(size_t packet_size, int phase,  int q_len) {
	double delay=0; // will be calculated
	do
	{ // rate limiting
		if (m_was_shutdown) {
			_dbg2("m_was_shutdown - so abort sleep");
			return;
		}

		{
			CRITICAL_REGION_LOCAL(	network_throttle_manager::m_lock_get_global_throttle_out );
			delay = network_throttle_manager::get_global_throttle_out().get_sleep_time_after_tick( packet_size );
		}

		delay *= 0.50;
		if (delay > 0) {
            long int ms = (long int)(delay * 1000);
			MTRACE("Sleeping in " << __FUNCTION__ << " for " << ms << " ms before packet_size="<<packet_size); // debug sleep
			boost::this_thread::sleep(boost::posix_time::milliseconds( ms ) );
		}
	} while(delay > 0);

// XXX LATER XXX
	{
	  CRITICAL_REGION_LOCAL(	network_throttle_manager::m_lock_get_global_throttle_out );
		network_throttle_manager::get_global_throttle_out().handle_trafic_exact( packet_size ); // increase counter - global
	}

}

void connection_basic::do_send_handler_write(const void* ptr , size_t cb ) {
        // No sleeping here; sleeping is done once and for all in connection<t_protocol_handler>::handle_write
	MTRACE("handler_write (direct) - before ASIO write, for packet="<<cb<<" B (after sleep)");
}

void connection_basic::do_send_handler_write_from_queue( const boost::system::error_code& e, size_t cb, int q_len ) {
        // No sleeping here; sleeping is done once and for all in connection<t_protocol_handler>::handle_write
	MTRACE("handler_write (after write, from queue="<<q_len<<") - before ASIO write, for packet="<<cb<<" B (after sleep)");
}

void connection_basic::logger_handle_net_read(size_t size) { // network data read
}

void connection_basic::logger_handle_net_write(size_t size) {
}

double connection_basic::get_sleep_time(size_t cb) {
	CRITICAL_REGION_LOCAL(epee::net_utils::network_throttle_manager::network_throttle_manager::m_lock_get_global_throttle_out);
    auto t = network_throttle_manager::get_global_throttle_out().get_sleep_time(cb);
    return t;
}

void connection_basic::set_save_graph(bool save_graph) {
}


} // namespace
} // namespace<|MERGE_RESOLUTION|>--- conflicted
+++ resolved
@@ -129,7 +129,6 @@
 
 // methods:
 connection_basic::connection_basic(boost::asio::ip::tcp::socket&& sock, boost::shared_ptr<connection_basic_shared_state> state, ssl_support_t ssl_support)
-<<<<<<< HEAD
 	: m_state(std::move(state)),
     mI( new connection_basic_pimpl("peer") ),
     strand_(GET_IO_SERVICE(sock)),
@@ -137,16 +136,6 @@
     m_want_close_connection(false),
     m_was_shutdown(false),
     m_ssl_support(ssl_support)
-=======
-  :
-  m_state(std::move(state)),
-  mI( new connection_basic_pimpl("peer") ),
-  strand_(GET_IO_SERVICE(sock)),
-  socket_(GET_IO_SERVICE(sock), get_context(m_state.get())),
-  m_want_close_connection(false),
-  m_was_shutdown(false),
-  m_ssl_support(ssl_support)
->>>>>>> 90af4c6a
 {
     // add nullptr checks if removed
 	assert(m_state != nullptr); // release runtime check in get_context
