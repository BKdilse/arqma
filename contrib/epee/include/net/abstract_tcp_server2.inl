/**
@file
@author from CrypoNote (see copyright below; Andrey N. Sabelnikov)
@monero rfree
@brief the connection templated-class for one peer connection
*/
// Copyright (c) 2006-2013, Andrey N. Sabelnikov, www.sabelnikov.net
// All rights reserved.
//
// Redistribution and use in source and binary forms, with or without
// modification, are permitted provided that the following conditions are met:
// * Redistributions of source code must retain the above copyright
// notice, this list of conditions and the following disclaimer.
// * Redistributions in binary form must reproduce the above copyright
// notice, this list of conditions and the following disclaimer in the
// documentation and/or other materials provided with the distribution.
// * Neither the name of the Andrey N. Sabelnikov nor the
// names of its contributors may be used to endorse or promote products
// derived from this software without specific prior written permission.
//
// THIS SOFTWARE IS PROVIDED BY THE COPYRIGHT HOLDERS AND CONTRIBUTORS "AS IS" AND
// ANY EXPRESS OR IMPLIED WARRANTIES, INCLUDING, BUT NOT LIMITED TO, THE IMPLIED
// WARRANTIES OF MERCHANTABILITY AND FITNESS FOR A PARTICULAR PURPOSE ARE
// DISCLAIMED. IN NO EVENT SHALL THE COPYRIGHT OWNER  BE LIABLE FOR ANY
// DIRECT, INDIRECT, INCIDENTAL, SPECIAL, EXEMPLARY, OR CONSEQUENTIAL DAMAGES
// (INCLUDING, BUT NOT LIMITED TO, PROCUREMENT OF SUBSTITUTE GOODS OR SERVICES;
// LOSS OF USE, DATA, OR PROFITS; OR BUSINESS INTERRUPTION) HOWEVER CAUSED AND
// ON ANY THEORY OF LIABILITY, WHETHER IN CONTRACT, STRICT LIABILITY, OR TORT
// (INCLUDING NEGLIGENCE OR OTHERWISE) ARISING IN ANY WAY OUT OF THE USE OF THIS
// SOFTWARE, EVEN IF ADVISED OF THE POSSIBILITY OF SUCH DAMAGE.
//



#include <boost/bind.hpp>
#include <boost/foreach.hpp>
#include <boost/uuid/random_generator.hpp>
#include <boost/chrono.hpp>
#include <boost/utility/value_init.hpp>
#include <boost/asio/deadline_timer.hpp>
#include <boost/date_time/posix_time/posix_time.hpp> // TODO
#include <boost/thread/condition_variable.hpp> // TODO
#include <boost/make_shared.hpp>
#include "warnings.h"
#include "string_tools.h"
#include "misc_language.h"
#include "net/local_ip.h"
#include "pragma_comp_defs.h"

#include <sstream>
#include <iomanip>
#include <algorithm>

#undef ARQMA_DEFAULT_LOG_CATEGORY
#define ARQMA_DEFAULT_LOG_CATEGORY "net"

#define DEFAULT_TIMEOUT_MS_LOCAL 1800000 // 30 minutes
#define DEFAULT_TIMEOUT_MS_REMOTE 300000 // 5 minutes
#define TIMEOUT_EXTRA_MS_PER_BYTE 0.2

PRAGMA_WARNING_PUSH
namespace epee
{
namespace net_utils
{
  template<typename T>
  T& check_and_get(boost::shared_ptr<T>& ptr)
  {
    CHECK_AND_ASSERT_THROW_MES(bool(ptr), "shared_state cannot be null");
    return *ptr;
  }

  /************************************************************************/
  /*                                                                      */
  /************************************************************************/
PRAGMA_WARNING_DISABLE_VS(4355)

  template<class t_protocol_handler>
  connection<t_protocol_handler>::connection( boost::asio::io_service& io_service,
                boost::shared_ptr<shared_state> state,
		t_connection_type connection_type,
		epee::net_utils::ssl_support_t ssl_support,
		ssl_context_t &ssl_context
	)
	: connection(boost::asio::ip::tcp::socket{io_service}, std::move(state), connection_type, ssl_support, ssl_context)
  {
  }

  template<class t_protocol_handler>
  connection<t_protocol_handler>::connection( boost::asio::ip::tcp::socket&& sock,
                boost::shared_ptr<shared_state> state,
		t_connection_type connection_type,
		epee::net_utils::ssl_support_t ssl_support,
		ssl_context_t &ssl_context
	)
	: 
		connection_basic(std::move(sock), state, ssl_support, ssl_context),
		m_protocol_handler(this, check_and_get(state).config, context),
		m_connection_type( connection_type ),
		m_throttle_speed_in("speed_in", "throttle_speed_in"),
		m_throttle_speed_out("speed_out", "throttle_speed_out"),
		m_timer(socket_.get_io_service()),
		m_local(false),
		m_ready_to_close(false)
  {
    MDEBUG("test, connection constructor set m_connection_type="<<m_connection_type);
  }

PRAGMA_WARNING_DISABLE_VS(4355)
  //---------------------------------------------------------------------------------
  template<class t_protocol_handler>
  connection<t_protocol_handler>::~connection() noexcept(false)
  {
    if(!m_was_shutdown)
    {
      _dbg3("[sock " << socket().native_handle() << "] Socket destroyed without shutdown.");
      shutdown();
    }

    _dbg3("[sock " << socket().native_handle() << "] Socket destroyed");
  }
  //---------------------------------------------------------------------------------
  template<class t_protocol_handler>
  boost::shared_ptr<connection<t_protocol_handler> > connection<t_protocol_handler>::safe_shared_from_this()
  {
    try
    {
      return connection<t_protocol_handler>::shared_from_this();
    }
    catch (const boost::bad_weak_ptr&)
    {
      // It happens when the connection is being deleted
      return boost::shared_ptr<connection<t_protocol_handler> >();
    }
  }
  //---------------------------------------------------------------------------------
  template<class t_protocol_handler>
  bool connection<t_protocol_handler>::start(bool is_income, bool is_multithreaded)
  {
    TRY_ENTRY();

    boost::system::error_code ec;
    auto remote_ep = socket().remote_endpoint(ec);
    CHECK_AND_NO_ASSERT_MES(!ec, false, "Failed to get remote endpoint: " << ec.message() << ':' << ec.value());
    CHECK_AND_NO_ASSERT_MES(remote_ep.address().is_v4(), false, "IPv6 not supported here");

    const unsigned long ip_{boost::asio::detail::socket_ops::host_to_network_long(remote_ep.address().to_v4().to_ulong())};
    return start(is_income, is_multithreaded, ipv4_network_address{uint32_t(ip_), remote_ep.port()});
    CATCH_ENTRY_L0("connection<t_protocol_handler>::start()", false);
  }
  //---------------------------------------------------------------------------------
  template<class t_protocol_handler>
  bool connection<t_protocol_handler>::start(bool is_income, bool is_multithreaded, network_address real_remote)
  {
    TRY_ENTRY();

    // Use safe_shared_from_this, because of this is public method and it can be called on the object being deleted
    auto self = safe_shared_from_this();
    if(!self)
      return false;

    m_is_multithreaded = is_multithreaded;
    m_local = real_remote.is_loopback() || real_remote.is_local();

    // create a random uuid, we don't need crypto strength here
    const boost::uuids::uuid random_uuid = boost::uuids::random_generator()();

    context = t_connection_context{};
    bool ssl = m_ssl_support == epee::net_utils::ssl_support_t::e_ssl_support_enabled;
    context.set_details(random_uuid, std::move(real_remote), is_income, ssl);

    boost::system::error_code ec;
    auto local_ep = socket().local_endpoint(ec);
    CHECK_AND_NO_ASSERT_MES(!ec, false, "Failed to get local endpoint: " << ec.message() << ':' << ec.value());

    _dbg3("[sock " << socket_.native_handle() << "] new connection from " << print_connection_context_short(context) <<
          " to " << local_ep.address().to_string() << ':' << local_ep.port() <<
          ", total sockets objects " << get_stats().sock_count);

    if(static_cast<shared_state&>(get_stats()).pfilter && !static_cast<shared_state&>(get_stats()).pfilter->is_remote_host_allowed(context.m_remote_address))
    {
      _dbg2("[sock " << socket().native_handle() << "] host denied " << context.m_remote_address.host_str() << ", shutdowning connection");
      close();
      return false;
    }

    m_host = context.m_remote_address.host_str();
    try { host_count(m_host, 1); } catch(...) { /* ignore */ }

    m_protocol_handler.after_init_connection();

    reset_timer(get_default_timeout(), false);

    // first read on the raw socket to detect SSL for the server
    buffer_ssl_init_fill = 0;
    if (is_income && m_ssl_support != epee::net_utils::ssl_support_t::e_ssl_support_disabled)
      socket().async_receive(boost::asio::buffer(buffer_),
        boost::asio::socket_base::message_peek,
        strand_.wrap(
          boost::bind(&connection<t_protocol_handler>::handle_receive, self,
            boost::asio::placeholders::error,
            boost::asio::placeholders::bytes_transferred)));
    else
      async_read_some(boost::asio::buffer(buffer_),
        strand_.wrap(
          boost::bind(&connection<t_protocol_handler>::handle_read, self,
            boost::asio::placeholders::error,
            boost::asio::placeholders::bytes_transferred)));
#if !defined(_WIN32) || !defined(__i686)
	// not supported before Windows7, too lazy for runtime check
	// Just exclude for 32bit windows builds
	//set ToS flag
	int tos = get_tos_flag();
	boost::asio::detail::socket_option::integer< IPPROTO_IP, IP_TOS >
	optionTos( tos );
    socket().set_option( optionTos );
	//_dbg1("Set ToS flag to " << tos);
#endif
	
	boost::asio::ip::tcp::no_delay noDelayOption(false);
	socket().set_option(noDelayOption);
	
    return true;

    CATCH_ENTRY_L0("connection<t_protocol_handler>::start()", false);
  }
  //---------------------------------------------------------------------------------
  template<class t_protocol_handler>
  bool connection<t_protocol_handler>::request_callback()
  {
    TRY_ENTRY();
    _dbg2("[" << print_connection_context_short(context) << "] request_callback");
    // Use safe_shared_from_this, because of this is public method and it can be called on the object being deleted
    auto self = safe_shared_from_this();
    if(!self)
      return false;

    strand_.post(boost::bind(&connection<t_protocol_handler>::call_back_starter, self));
    CATCH_ENTRY_L0("connection<t_protocol_handler>::request_callback()", false);
    return true;
  }
  //---------------------------------------------------------------------------------
  template<class t_protocol_handler>
  boost::asio::io_service& connection<t_protocol_handler>::get_io_service()
  {
    return socket().get_io_service();
  }
  //---------------------------------------------------------------------------------
  template<class t_protocol_handler>
  bool connection<t_protocol_handler>::add_ref()
  {
    TRY_ENTRY();

    // Use safe_shared_from_this, because of this is public method and it can be called on the object being deleted
    auto self = safe_shared_from_this();
    if(!self)
      return false;
    //_dbg3("[sock " << socket().native_handle() << "] add_ref, m_peer_number=" << mI->m_peer_number);
    CRITICAL_REGION_LOCAL(self->m_self_refs_lock);
    //_dbg3("[sock " << socket().native_handle() << "] add_ref 2, m_peer_number=" << mI->m_peer_number);
    if(m_was_shutdown)
      return false;
    ++m_reference_count;
    m_self_ref = std::move(self);
    return true;
    CATCH_ENTRY_L0("connection<t_protocol_handler>::add_ref()", false);
  }
  //---------------------------------------------------------------------------------
  template<class t_protocol_handler>
  bool connection<t_protocol_handler>::release()
  {
    TRY_ENTRY();
    boost::shared_ptr<connection<t_protocol_handler> >  back_connection_copy;
    LOG_TRACE_CC(context, "[sock " << socket().native_handle() << "] release");
    CRITICAL_REGION_BEGIN(m_self_refs_lock);
<<<<<<< HEAD
    CHECK_AND_ASSERT_MES(m_reference_count, false, "[sock " << socket_.native_handle() << "] m_reference_count already at 0 at connection<t_protocol_handler>::release() call");
=======
    CHECK_AND_ASSERT_MES(m_reference_count, false, "[sock " << socket().native_handle() << "] m_reference_count already at 0 at connection<t_protocol_handler>::release() call");
>>>>>>> 19accaad
    // is this the last reference?
    if (--m_reference_count == 0) {
        // move the held reference to a local variable, keeping the object alive until the function terminates
        std::swap(back_connection_copy, m_self_ref);
    }
    CRITICAL_REGION_END();
    return true;
    CATCH_ENTRY_L0("connection<t_protocol_handler>::release()", false);
  }
  //---------------------------------------------------------------------------------
  template<class t_protocol_handler>
  void connection<t_protocol_handler>::call_back_starter()
  {
    TRY_ENTRY();
    _dbg2("[" << print_connection_context_short(context) << "] fired_callback");
    m_protocol_handler.handle_qued_callback();
    CATCH_ENTRY_L0("connection<t_protocol_handler>::call_back_starter()", void());
  }
  //---------------------------------------------------------------------------------
  template<class t_protocol_handler>
  void connection<t_protocol_handler>::save_dbg_log()
  {
    std::string address, port;
    boost::system::error_code e;

    boost::asio::ip::tcp::endpoint endpoint = socket().remote_endpoint(e);
    if (e)
    {
      address = "<not connected>";
      port = "<not connected>";
    }
    else
    {
      address = endpoint.address().to_string();
      port = boost::lexical_cast<std::string>(endpoint.port());
    }
    MDEBUG(" connection type " << to_string( m_connection_type ) << " "
        << socket().local_endpoint().address().to_string() << ":" << socket().local_endpoint().port()
        << " <--> " << context.m_remote_address.str() << " (via " << address << ":" << port << ")");
  }
  //---------------------------------------------------------------------------------
  template<class t_protocol_handler>
  void connection<t_protocol_handler>::handle_read(const boost::system::error_code& e,
    std::size_t bytes_transferred)
  {
    TRY_ENTRY();
    //_info("[sock " << socket().native_handle() << "] Async read calledback.");
    
    if (!e)
    {
		{
			CRITICAL_REGION_LOCAL(m_throttle_speed_in_mutex);
			m_throttle_speed_in.handle_trafic_exact(bytes_transferred);
			context.m_current_speed_down = m_throttle_speed_in.get_current_speed();
			context.m_max_speed_down = std::max(context.m_max_speed_down, context.m_current_speed_down);
		}
    
    {
			CRITICAL_REGION_LOCAL(	epee::net_utils::network_throttle_manager::network_throttle_manager::m_lock_get_global_throttle_in );
			epee::net_utils::network_throttle_manager::network_throttle_manager::get_global_throttle_in().handle_trafic_exact(bytes_transferred);
		}

		double delay=0; // will be calculated - how much we should sleep to obey speed limit etc


		if (speed_limit_is_enabled()) {
			do // keep sleeping if we should sleep
			{
				{ //_scope_dbg1("CRITICAL_REGION_LOCAL");
					CRITICAL_REGION_LOCAL(	epee::net_utils::network_throttle_manager::m_lock_get_global_throttle_in );
					delay = epee::net_utils::network_throttle_manager::get_global_throttle_in().get_sleep_time_after_tick( bytes_transferred );
				}
				
				delay *= 0.5;
				if (delay > 0) {
					long int ms = (long int)(delay * 100);
					reset_timer(boost::posix_time::milliseconds(ms + 1), true);
					boost::this_thread::sleep_for(boost::chrono::milliseconds(ms));
				}
			} while(delay > 0);
		} // any form of sleeping
		
      //_info("[sock " << socket().native_handle() << "] RECV " << bytes_transferred);
      logger_handle_net_read(bytes_transferred);
      context.m_last_recv = time(NULL);
      context.m_recv_cnt += bytes_transferred;
      m_ready_to_close = false;
      bool recv_res = m_protocol_handler.handle_recv(buffer_.data(), bytes_transferred);
      if(!recv_res)
      {  
        //_info("[sock " << socket().native_handle() << "] protocol_want_close");

        //some error in protocol, protocol handler ask to close connection
        boost::interprocess::ipcdetail::atomic_write32(&m_want_close_connection, 1);
        bool do_shutdown = false;
        CRITICAL_REGION_BEGIN(m_send_que_lock);
        if(!m_send_que.size())
          do_shutdown = true;
        CRITICAL_REGION_END();
        if(do_shutdown)
          shutdown();
      }else
      {
        reset_timer(get_timeout_from_bytes_read(bytes_transferred), false);
        async_read_some(boost::asio::buffer(buffer_),
          strand_.wrap(
            boost::bind(&connection<t_protocol_handler>::handle_read, connection<t_protocol_handler>::shared_from_this(),
              boost::asio::placeholders::error,
              boost::asio::placeholders::bytes_transferred)));
        //_info("[sock " << socket().native_handle() << "]Async read requested.");
      }
    }else
    {
      _dbg3("[sock " << socket().native_handle() << "] Some not success at read: " << e.message() << ':' << e.value());
      if(e.value() != 2)
      {
        _dbg3("[sock " << socket().native_handle() << "] Some problems at read: " << e.message() << ':' << e.value());
        shutdown();
      }
      else
      {
        _dbg3("[sock " << socket().native_handle() << "] peer closed connection");
        if (m_ready_to_close)
          shutdown();
      }
      m_ready_to_close = true;
    }
    // If an error occurs then no new asynchronous operations are started. This
    // means that all shared_ptr references to the connection object will
    // disappear and the object will be destroyed automatically after this
    // handler returns. The connection class's destructor closes the socket.
    CATCH_ENTRY_L0("connection<t_protocol_handler>::handle_read", void());
  }
  //---------------------------------------------------------------------------------
  template<class t_protocol_handler>
  void connection<t_protocol_handler>::handle_receive(const boost::system::error_code& e,
    std::size_t bytes_transferred)
  {
    TRY_ENTRY();
    if (e)
    {
      // offload the error case
      handle_read(e, bytes_transferred);
      return;
    }

    reset_timer(get_timeout_from_bytes_read(bytes_transferred), false);

    buffer_ssl_init_fill += bytes_transferred;
    if (buffer_ssl_init_fill <= get_ssl_magic_size())
    {
      socket().async_receive(boost::asio::buffer(buffer_.data() + buffer_ssl_init_fill, buffer_.size() - buffer_ssl_init_fill),
        boost::asio::socket_base::message_peek,
        strand_.wrap(
          boost::bind(&connection<t_protocol_handler>::handle_receive, connection<t_protocol_handler>::shared_from_this(),
            boost::asio::placeholders::error,
            boost::asio::placeholders::bytes_transferred)));
      return;
    }

    // detect SSL
    if (m_ssl_support == epee::net_utils::ssl_support_t::e_ssl_support_autodetect)
    {
      if (is_ssl((const unsigned char*)buffer_.data(), buffer_ssl_init_fill))
      {
        MDEBUG("That looks like SSL");
        m_ssl_support = epee::net_utils::ssl_support_t::e_ssl_support_enabled; // read/write to the SSL socket
      }
      else
      {
        MDEBUG("That does not look like SSL");
        m_ssl_support = epee::net_utils::ssl_support_t::e_ssl_support_disabled; // read/write to the raw socket
      }
    }

    if (m_ssl_support == epee::net_utils::ssl_support_t::e_ssl_support_enabled)
    {
      // Handshake
      if (!handshake(boost::asio::ssl::stream_base::server))
      {
        MERROR("SSL handshake failed");
        boost::interprocess::ipcdetail::atomic_write32(&m_want_close_connection, 1);
        bool do_shutdown = false;
        CRITICAL_REGION_BEGIN(m_send_que_lock);
        if(!m_send_que.size())
          do_shutdown = true;
        CRITICAL_REGION_END();
        if(do_shutdown)
          shutdown();
        return;
      }
    }

    async_read_some(boost::asio::buffer(buffer_),
      strand_.wrap(
        boost::bind(&connection<t_protocol_handler>::handle_read, connection<t_protocol_handler>::shared_from_this(),
          boost::asio::placeholders::error,
          boost::asio::placeholders::bytes_transferred)));

    // If an error occurs then no new asynchronous operations are started. This
    // means that all shared_ptr references to the connection object will
    // disappear and the object will be destroyed automatically after this
    // handler returns. The connection class's destructor closes the socket.
    CATCH_ENTRY_L0("connection<t_protocol_handler>::handle_receive", void());
  }
  //---------------------------------------------------------------------------------
  template<class t_protocol_handler>
  bool connection<t_protocol_handler>::call_run_once_service_io()
  {
    TRY_ENTRY();
    if(!m_is_multithreaded)
    {
      //single thread model, we can wait in blocked call
      size_t cnt = socket().get_io_service().run_one();
      if(!cnt)//service is going to quit
        return false;
    }else
    {
      //multi thread model, we can't(!) wait in blocked call
      //so we make non blocking call and releasing CPU by calling sleep(0);
      //if no handlers were called
      //TODO: Maybe we need to have have critical section + event + callback to upper protocol to
      //ask it inside(!) critical region if we still able to go in event wait...
      size_t cnt = socket().get_io_service().poll_one();
      if(!cnt)
        misc_utils::sleep_no_w(1);
    }

    return true;
    CATCH_ENTRY_L0("connection<t_protocol_handler>::call_run_once_service_io", false);
  }
  //---------------------------------------------------------------------------------
  template<class t_protocol_handler>
  bool connection<t_protocol_handler>::do_send(const void* ptr, size_t cb)
  {
    TRY_ENTRY();

    // Use safe_shared_from_this, because of this is public method and it can be called on the object being deleted
    auto self = safe_shared_from_this();
    if (!self) return false;
    if (m_was_shutdown) return false;
    // TODO avoid copy

    const double factor = 32; // TODO config
    typedef long long signed int t_safe; // my t_size to avoid any overunderflow in arithmetic
    const t_safe chunksize_good = (t_safe)( 1024 * std::max(1.0,factor) );
    const t_safe chunksize_max = chunksize_good * 2 ;
    const bool allow_split = (m_connection_type == e_connection_type_RPC) ? false : true; // do not split RPC data

    CHECK_AND_ASSERT_MES(! (chunksize_max<0), false, "Negative chunksize_max" ); // make sure it is unsigned before removin sign with cast:
    long long unsigned int chunksize_max_unsigned = static_cast<long long unsigned int>( chunksize_max ) ;

    if (allow_split && (cb > chunksize_max_unsigned))
    {
      { // LOCK: chunking
        epee::critical_region_t<decltype(m_chunking_lock)> send_guard(m_chunking_lock); // *** critical ***

        MDEBUG("do_send() will SPLIT into small chunks, from packet="<<cb<<" B for ptr="<<ptr);
        t_safe all = cb; // all bytes to send
        t_safe pos = 0; // current sending position
        // 01234567890
        // ^^^^        (pos=0, len=4)     ;   pos:=pos+len, pos=4
        //     ^^^^    (pos=4, len=4)     ;   pos:=pos+len, pos=8
        //         ^^^ (pos=8, len=4)    ;
        // const size_t bufsize = chunksize_good; // TODO safecast
        // char* buf = new char[ bufsize ];

        bool all_ok = true;
        while (pos < all)
        {
          t_safe lenall = all-pos; // length from here to end
          t_safe len = std::min( chunksize_good , lenall); // take a smaller part
          CHECK_AND_ASSERT_MES(len<=chunksize_good, false, "len too large");
          // pos=8; len=4; all=10;	len=3;

          CHECK_AND_ASSERT_MES(! (len<0), false, "negative len"); // check before we cast away sign:
          unsigned long long int len_unsigned = static_cast<long long int>( len );
          CHECK_AND_ASSERT_MES(len>0, false, "len not strictly positive"); // (redundant)
          CHECK_AND_ASSERT_MES(len_unsigned < std::numeric_limits<size_t>::max(), false, "Invalid len_unsigned");   // yeap we want strong < then max size, to be sure

          void *chunk_start = ((char*)ptr) + pos;
          MDEBUG("chunk_start="<<chunk_start<<" ptr="<<ptr<<" pos="<<pos);
          CHECK_AND_ASSERT_MES(chunk_start >= ptr, false, "Pointer wraparound"); // not wrapped around address?
          //std::memcpy( (void*)buf, chunk_start, len);

          MDEBUG("part of " << lenall << ": pos="<<pos << " len="<<len);

          bool ok = do_send_chunk(chunk_start, len); // <====== ***

          all_ok = all_ok && ok;
          if (!all_ok)
          {
            MDEBUG("do_send() DONE ***FAILED*** from packet= " << cb << " B for ptr= " << ptr);
            MDEBUG("do_send() SEND was aborted in middle of big package - this is mostly harmless " << " (e.g. peer closed connection) but if it causes trouble tell us. " << cb);
            return false; // partial failure in sending
          }
          pos = pos+len;
          CHECK_AND_ASSERT_MES(pos > 0, false, "pos <= 0");

          // (in catch block, or uniq pointer) delete buf;
        } // each chunk

        MDEBUG("do_send() DONE SPLIT from packet= "<< cb << " B for ptr= " << ptr);
        MDEBUG("do_send() m_connection_type = " << m_connection_type);

        return all_ok; // done - e.g. queued - all the chunks of current do_send call
      } // LOCK: chunking
    } // a big block (to be chunked) - all chunks
    else { // small block
      return do_send_chunk(ptr,cb); // just send as 1 big chunk
    }

    CATCH_ENTRY_L0("connection<t_protocol_handler>::do_send", false);
  } // do_send()

  //---------------------------------------------------------------------------------
  template<class t_protocol_handler>
  bool connection<t_protocol_handler>::do_send_chunk(const void* ptr, size_t cb)
  {
    TRY_ENTRY();
    // Use safe_shared_from_this, because of this is public method and it can be called on the object being deleted
    auto self = safe_shared_from_this();
    if(!self)
      return false;
    if(m_was_shutdown)
      return false;
    {
      CRITICAL_REGION_LOCAL(m_throttle_speed_out_mutex);
      m_throttle_speed_out.handle_trafic_exact(cb);
      context.m_current_speed_up = m_throttle_speed_out.get_current_speed();
      context.m_max_speed_up = std::max(context.m_max_speed_up, context.m_current_speed_up);
    }

    //_info("[sock " << socket().native_handle() << "] SEND " << cb);
    context.m_last_send = time(NULL);
    context.m_send_cnt += cb;
    //some data should be wrote to stream
    //request complete

    // No sleeping here; sleeping is done once and for all in "handle_write"

    m_send_que_lock.lock(); // *** critical ***
    epee::misc_utils::auto_scope_leave_caller scope_exit_handler = epee::misc_utils::create_scope_leave_handler([&](){m_send_que_lock.unlock();});

    long int retry = 0;
    const long int retry_limit = (5 * 4);
    while (m_send_que.size() > ABSTRACT_SERVER_SEND_QUE_MAX_COUNT)
    {
        retry++;

        /* if ( ::cryptonote::core::get_is_stopping() ) { // TODO re-add fast stop
            _fact("ABORT queue wait due to stopping");
            return false; // aborted
        }*/

        long int ms = 250 + (rand()%50);
        MDEBUG("Sleeping because QUEUE is FULL, in " << __FUNCTION__ << " for " << ms << " ms before packet_size= " << cb); // XXX debug sleep
        m_send_que_lock.unlock();
        boost::this_thread::sleep(boost::posix_time::milliseconds( ms ) );
        m_send_que_lock.lock();
        _dbg1("sleep for queue: " << ms);

        if (retry > retry_limit)
        {
            MWARNING("send que size is more than ABSTRACT_SERVER_SEND_QUE_MAX_COUNT(" << ABSTRACT_SERVER_SEND_QUE_MAX_COUNT << "), shutting down connection");
            shutdown();
            return false;
        }
    }

    m_send_que.resize(m_send_que.size()+1);
    m_send_que.back().assign((const char*)ptr, cb);

    if(m_send_que.size() > 1)
    { // active operation should be in progress, nothing to do, just wait last operation callback
        auto size_now = cb;
        MDEBUG("do_send_chunk() NOW just queues: packet="<<size_now<<" B, is added to queue-size="<<m_send_que.size());
        //do_send_handler_delayed( ptr , size_now ); // (((H))) // empty function
      
      LOG_TRACE_CC(context, "[sock " << socket().native_handle() << "] Async send requested " << m_send_que.front().size());
    }
    else
    { // no active operation

        if(m_send_que.size()!=1)
        {
            _erro("Looks like no active operations, but send que size != 1!!");
            return false;
        }

        auto size_now = m_send_que.front().size();
        MDEBUG("do_send_chunk() NOW SENSD: packet="<<size_now<<" B");
        if (speed_limit_is_enabled())
        do_send_handler_write( ptr , size_now ); // (((H)))

        CHECK_AND_ASSERT_MES( size_now == m_send_que.front().size(), false, "Unexpected queue size");
        reset_timer(get_default_timeout(), false);
            async_write(boost::asio::buffer(m_send_que.front().data(), size_now ) ,
                                 //strand_.wrap(
                                 boost::bind(&connection<t_protocol_handler>::handle_write, self, _1, _2)
                                 //)
                                 );
        //_dbg3("(chunk): " << size_now);
        //logger_handle_net_write(size_now);
        //_info("[sock " << socket().native_handle() << "] Async send requested " << m_send_que.front().size());
    }

    //do_send_handler_stop( ptr , cb ); // empty function

    return true;

    CATCH_ENTRY_L0("connection<t_protocol_handler>::do_send_chunk", false);
  } // do_send_chunk
  //---------------------------------------------------------------------------------
  template<class t_protocol_handler>
  boost::posix_time::milliseconds connection<t_protocol_handler>::get_default_timeout()
  {
    unsigned count;
    try { count = host_count(m_host); } catch (...) { count = 0; }
    const unsigned shift = std::min(std::max(count, 1u) - 1, 8u);
    boost::posix_time::milliseconds timeout(0);
    if (m_local)
      timeout = boost::posix_time::milliseconds(DEFAULT_TIMEOUT_MS_LOCAL >> shift);
    else
      timeout = boost::posix_time::milliseconds(DEFAULT_TIMEOUT_MS_REMOTE >> shift);
    return timeout;
  }
  //---------------------------------------------------------------------------------
  template<class t_protocol_handler>
  boost::posix_time::milliseconds connection<t_protocol_handler>::get_timeout_from_bytes_read(size_t bytes)
  {
    boost::posix_time::milliseconds ms = (boost::posix_time::milliseconds)(unsigned)(bytes * TIMEOUT_EXTRA_MS_PER_BYTE);
    ms += m_timer.expires_from_now();
    if (ms > get_default_timeout())
      ms = get_default_timeout();
    return ms;
  }
  //---------------------------------------------------------------------------------
  template<class t_protocol_handler>
  unsigned int connection<t_protocol_handler>::host_count(const std::string &host, int delta)
  {
    static boost::mutex hosts_mutex;
    CRITICAL_REGION_LOCAL(hosts_mutex);
    static std::map<std::string, unsigned int> hosts;
    unsigned int &val = hosts[host];
    if (delta > 0)
      MTRACE("New connection from host " << host << ": " << val);
    else if (delta < 0)
      MTRACE("Closed connection from host " << host << ": " << val);
    CHECK_AND_ASSERT_THROW_MES(delta >= 0 || val >= (unsigned)-delta, "Count would go negative");
    CHECK_AND_ASSERT_THROW_MES(delta <= 0 || val <= std::numeric_limits<unsigned int>::max() - (unsigned)delta, "Count would wrap");
    val += delta;
    return val;
  }
  //---------------------------------------------------------------------------------
  template<class t_protocol_handler>
  void connection<t_protocol_handler>::reset_timer(boost::posix_time::milliseconds ms, bool add)
  {
    if (m_connection_type != e_connection_type_RPC)
      return;
    MTRACE("Setting " << ms << " expiry");
    auto self = safe_shared_from_this();
    if(!self)
    {
      MERROR("Resetting timer on a dead object");
      return;
    }
    if(add)
      ms += m_timer.expires_from_now();
    m_timer.expires_from_now(ms);
    m_timer.async_wait([=](const boost::system::error_code& ec)
    {
      if(ec == boost::asio::error::operation_aborted)
        return;
      MDEBUG(context << "connection timeout, closing");
      self->close();
    });
  }
  //---------------------------------------------------------------------------------
  template<class t_protocol_handler>
  bool connection<t_protocol_handler>::shutdown()
  {
    CRITICAL_REGION_BEGIN(m_shutdown_lock);
    if (m_was_shutdown)
      return true;
    m_was_shutdown = true;
    // Initiate graceful connection closure.
    m_timer.cancel();
    boost::system::error_code ignored_ec;
    socket().shutdown(boost::asio::ip::tcp::socket::shutdown_both, ignored_ec);
    socket().close();
    if (!m_host.empty())
    {
      try { host_count(m_host, -1); } catch (...) { /* ignore */ }
      m_host = "";
    }
    CRITICAL_REGION_END();
    m_protocol_handler.release_protocol();
    return true;
  }
  //---------------------------------------------------------------------------------
  template<class t_protocol_handler>
  bool connection<t_protocol_handler>::close()
  {
    TRY_ENTRY();
    auto self = safe_shared_from_this();
    if(!self)
      return false;
    //_info("[sock " << socket().native_handle() << "] Que Shutdown called.");
    m_timer.cancel();
    size_t send_que_size = 0;
    CRITICAL_REGION_BEGIN(m_send_que_lock);
    send_que_size = m_send_que.size();
    CRITICAL_REGION_END();
    boost::interprocess::ipcdetail::atomic_write32(&m_want_close_connection, 1);
    if(!send_que_size)
    {
      shutdown();
    }

    return true;
    CATCH_ENTRY_L0("connection<t_protocol_handler>::close", false);
  }
  //---------------------------------------------------------------------------------
  template<class t_protocol_handler>
  bool connection<t_protocol_handler>::send_done()
  {
    if (m_ready_to_close)
      return close();
    m_ready_to_close = true;
    return true;
  }
  //---------------------------------------------------------------------------------
  template<class t_protocol_handler>
  bool connection<t_protocol_handler>::cancel()
  {
    return close();
  }
  //---------------------------------------------------------------------------------
  template<class t_protocol_handler>
  void connection<t_protocol_handler>::handle_write(const boost::system::error_code& e, size_t cb)
  {
    TRY_ENTRY();
    LOG_TRACE_CC(context, "[sock " << socket().native_handle() << "] Async send calledback " << cb);

    if(e)
    {
      _dbg1("[sock " << socket().native_handle() << "] Some problems at write: " << e.message() << ':' << e.value());
      shutdown();
      return;
    }
    logger_handle_net_write(cb);

    // The single sleeping that is needed for correctly handling "out" speed throttling
    if (speed_limit_is_enabled())
    {
      sleep_before_packet(cb, 1, 1);
    }

    bool do_shutdown = false;
    CRITICAL_REGION_BEGIN(m_send_que_lock);
    if(m_send_que.empty())
    {
      _erro("[sock " << socket().native_handle() << "] m_send_que.size() == 0 at handle_write!");
      return;
    }

    m_send_que.pop_front();
    if(m_send_que.empty())
    {
      if(boost::interprocess::ipcdetail::atomic_read32(&m_want_close_connection))
      {
        do_shutdown = true;
      }
    }else
    {
      //have more data to send
		reset_timer(get_default_timeout(), false);
		auto size_now = m_send_que.front().size();
		MDEBUG("handle_write() NOW SENDS: packet="<<size_now<<" B" <<", from  queue size="<<m_send_que.size());
		if (speed_limit_is_enabled())
			do_send_handler_write_from_queue(e, m_send_que.front().size() , m_send_que.size()); // (((H)))
		CHECK_AND_ASSERT_MES( size_now == m_send_que.front().size(), void(), "Unexpected queue size");
		  async_write(boost::asio::buffer(m_send_que.front().data(), size_now) , 
          // strand_.wrap(
            boost::bind(&connection<t_protocol_handler>::handle_write, connection<t_protocol_handler>::shared_from_this(), _1, _2)
				  // )
          );
      //_dbg3("(normal)" << size_now);
    }
    CRITICAL_REGION_END();

    if(do_shutdown)
    {
      shutdown();
    }
    CATCH_ENTRY_L0("connection<t_protocol_handler>::handle_write", void());
  }
  //---------------------------------------------------------------------------------
  template<class t_protocol_handler>
  void connection<t_protocol_handler>::setRpcStation()
  {
    m_connection_type = e_connection_type_RPC;
    MDEBUG("set m_connection_type = RPC ");
  }


  template<class t_protocol_handler>
  bool connection<t_protocol_handler>::speed_limit_is_enabled() const {
		return m_connection_type != e_connection_type_RPC ;
	}

  /************************************************************************/
  /*                                                                      */
  /************************************************************************/

  template<class t_protocol_handler>
  boosted_tcp_server<t_protocol_handler>::boosted_tcp_server( t_connection_type connection_type ) :
    m_state(boost::make_shared<typename connection<t_protocol_handler>::shared_state>()),
    m_io_service_local_instance(new boost::asio::io_service()),
    io_service_(*m_io_service_local_instance.get()),
    acceptor_(io_service_),
    default_remote(),
    m_stop_signal_sent(false), m_port(0), 
    m_threads_count(0),
    m_thread_index(0),
		m_connection_type( connection_type ),
    new_connection_(),
    m_ssl_context({boost::asio::ssl::context(boost::asio::ssl::context::tlsv12), {}})
  {
      create_server_type_map();
      m_thread_name_prefix = "NET";
  }

  template<class t_protocol_handler>
  boosted_tcp_server<t_protocol_handler>::boosted_tcp_server(boost::asio::io_service& extarnal_io_service, t_connection_type connection_type) :
    m_state(boost::make_shared<typename connection<t_protocol_handler>::shared_state>()),
    io_service_(extarnal_io_service),
    acceptor_(io_service_),
    default_remote(),
    m_stop_signal_sent(false), m_port(0),
    m_threads_count(0),
    m_thread_index(0),
		m_connection_type(connection_type),
    new_connection_(),
    m_ssl_context({boost::asio::ssl::context(boost::asio::ssl::context::sslv23), {}})
  {
      create_server_type_map();
      m_thread_name_prefix = "NET";
  }
  //---------------------------------------------------------------------------------
  template<class t_protocol_handler>
  boosted_tcp_server<t_protocol_handler>::~boosted_tcp_server()
  {
    this->send_stop_signal();
    timed_wait_server_stop(10000);
  }
  //---------------------------------------------------------------------------------
  template<class t_protocol_handler>
  void boosted_tcp_server<t_protocol_handler>::create_server_type_map()
  {
    server_type_map["NET"] = e_connection_type_NET;
    server_type_map["RPC"] = e_connection_type_RPC;
    server_type_map["P2P"] = e_connection_type_P2P;
  }
  //---------------------------------------------------------------------------------
  template<class t_protocol_handler>
  bool boosted_tcp_server<t_protocol_handler>::init_server(uint32_t port, const std::string address, epee::net_utils::ssl_support_t ssl_support, const std::pair<std::string, std::string> &private_key_and_certificate_path, const std::list<std::string> &allowed_certificates, const std::vector<std::vector<uint8_t>> &allowed_fingerprints, bool allow_any_cert)
  {
    TRY_ENTRY();
    m_stop_signal_sent = false;
    m_port = port;
    m_address = address;
    if (ssl_support != epee::net_utils::ssl_support_t::e_ssl_support_disabled)
      m_ssl_context = create_ssl_context(private_key_and_certificate_path, allowed_certificates, allowed_fingerprints, allow_any_cert);
    // Open the acceptor with the option to reuse the address (i.e. SO_REUSEADDR).
    boost::asio::ip::tcp::resolver resolver(io_service_);
    boost::asio::ip::tcp::resolver::query query(address, boost::lexical_cast<std::string>(port), boost::asio::ip::tcp::resolver::query::canonical_name);
    boost::asio::ip::tcp::endpoint endpoint = *resolver.resolve(query);
    acceptor_.open(endpoint.protocol());
    acceptor_.set_option(boost::asio::ip::tcp::acceptor::reuse_address(true));
    acceptor_.bind(endpoint);
    acceptor_.listen();
    boost::asio::ip::tcp::endpoint binded_endpoint = acceptor_.local_endpoint();
    m_port = binded_endpoint.port();
    MDEBUG("start accept");
    new_connection_.reset(new connection<t_protocol_handler>(io_service_, m_state, m_connection_type, ssl_support, m_ssl_context));
    acceptor_.async_accept(new_connection_->socket(),
      boost::bind(&boosted_tcp_server<t_protocol_handler>::handle_accept, this,
      boost::asio::placeholders::error));

    return true;
    }
    catch (const std::exception &e)
    {
      MFATAL("Error starting server: " << e.what());
      return false;
    }
    catch (...)
    {
      MFATAL("Error starting server");
      return false;
    }
  }
  //-----------------------------------------------------------------------------
PUSH_WARNINGS
DISABLE_GCC_WARNING(maybe-uninitialized)
  template<class t_protocol_handler>
  bool boosted_tcp_server<t_protocol_handler>::init_server(const std::string port, const std::string& address, epee::net_utils::ssl_support_t ssl_support, const std::pair<std::string, std::string> &private_key_and_certificate_path, const std::list<std::string> &allowed_certificates, const std::vector<std::vector<uint8_t>> &allowed_fingerprints, bool allow_any_cert)
  {
    uint32_t p = 0;

    if (port.size() && !string_tools::get_xtype_from_string(p, port)) {
      MERROR("Failed to convert port no = " << port);
      return false;
    }
    return this->init_server(p, address, ssl_support, private_key_and_certificate_path, allowed_certificates, allowed_fingerprints, allow_any_cert);
  }
POP_WARNINGS
  //---------------------------------------------------------------------------------
  template<class t_protocol_handler>
  bool boosted_tcp_server<t_protocol_handler>::worker_thread()
  {
    TRY_ENTRY();
    uint32_t local_thr_index = boost::interprocess::ipcdetail::atomic_inc32(&m_thread_index);
    std::string thread_name = std::string("[") + m_thread_name_prefix;
    thread_name += boost::to_string(local_thr_index) + "]";
    MLOG_SET_THREAD_NAME(thread_name);
    //   _fact("Thread name: " << m_thread_name_prefix);
    while(!m_stop_signal_sent)
    {
      try
      {
        size_t cnt = io_service_.run();
        if (cnt == 0)
          misc_utils::sleep_no_w(1);
      }
      catch(const std::exception& ex)
      {
        _erro("Exception at server worker thread, what=" << ex.what());
      }
      catch(...)
      {
        _erro("Exception at server worker thread, unknown execption");
      }
    }
    //_info("Worker thread finished");
    return true;
    CATCH_ENTRY_L0("boosted_tcp_server<t_protocol_handler>::worker_thread", false);
  }
  //---------------------------------------------------------------------------------
  template<class t_protocol_handler>
  void boosted_tcp_server<t_protocol_handler>::set_threads_prefix(const std::string& prefix_name)
  {
    m_thread_name_prefix = prefix_name;
    auto it = server_type_map.find(m_thread_name_prefix);
    if (it==server_type_map.end()) throw std::runtime_error("Unknown prefix/server type:" + std::string(prefix_name));
    auto connection_type = it->second; // the value of type
    MINFO("Set server type to: " << connection_type << " from name: " << m_thread_name_prefix << ", prefix_name = " << prefix_name);
  }
  //---------------------------------------------------------------------------------
  template<class t_protocol_handler>
  void boosted_tcp_server<t_protocol_handler>::set_connection_filter(i_connection_filter* pfilter)
  {
    assert(m_state != nullptr); // always set in constructor
    m_state->pfilter = pfilter;
  }
  //---------------------------------------------------------------------------------
  template<class t_protocol_handler>
  bool boosted_tcp_server<t_protocol_handler>::run_server(size_t threads_count, bool wait, const boost::thread::attributes& attrs)
  {
    TRY_ENTRY();
    m_threads_count = threads_count;
    m_main_thread_id = boost::this_thread::get_id();
    MLOG_SET_THREAD_NAME("[SRV_MAIN]");
    while(!m_stop_signal_sent)
    {

      // Create a pool of threads to run all of the io_services.
      CRITICAL_REGION_BEGIN(m_threads_lock);
      for (std::size_t i = 0; i < threads_count; ++i)
      {
        boost::shared_ptr<boost::thread> thread(new boost::thread(attrs, boost::bind(&boosted_tcp_server<t_protocol_handler>::worker_thread, this)));
        _note("Run server thread name: " << m_thread_name_prefix);
        m_threads.push_back(thread);
      }
      CRITICAL_REGION_END();
      // Wait for all threads in the pool to exit.
      if (wait)
      {
        _fact("JOINING all threads");
        for (std::size_t i = 0; i < m_threads.size(); ++i)
        {
          m_threads[i]->join();
        }
        _fact("JOINING all threads - almost");
        m_threads.clear();
        _fact("JOINING all threads - DONE");
      }else
      {
        _dbg1("Reiniting OK.");
        return true;
      }

      if(wait && !m_stop_signal_sent)
      {
        //some problems with the listening socket ?..
        _dbg1("Net service stopped without stop request, restarting...");
        if(!this->init_server(m_port, m_address))
        {
          _dbg1("Reiniting service failed, exit.");
          return false;
        }else
        {
          _dbg1("Reiniting OK.");
        }
      }
    }
    return true;
    CATCH_ENTRY_L0("boosted_tcp_server<t_protocol_handler>::run_server", false);
  }
  //---------------------------------------------------------------------------------
  template<class t_protocol_handler>
  bool boosted_tcp_server<t_protocol_handler>::is_thread_worker()
  {
    TRY_ENTRY();
    CRITICAL_REGION_LOCAL(m_threads_lock);
    BOOST_FOREACH(boost::shared_ptr<boost::thread>& thp,  m_threads)
    {
      if(thp->get_id() == boost::this_thread::get_id())
        return true;
    }
    if(m_threads_count == 1 && boost::this_thread::get_id() == m_main_thread_id)
      return true;
    return false;
    CATCH_ENTRY_L0("boosted_tcp_server<t_protocol_handler>::is_thread_worker", false);
  }
  //---------------------------------------------------------------------------------
  template<class t_protocol_handler>
  bool boosted_tcp_server<t_protocol_handler>::timed_wait_server_stop(uint64_t wait_mseconds)
  {
    TRY_ENTRY();
    boost::chrono::milliseconds ms(wait_mseconds);
    for (std::size_t i = 0; i < m_threads.size(); ++i)
    {
      if(m_threads[i]->joinable() && !m_threads[i]->try_join_for(ms))
      {
        _dbg1("Interrupting thread " << m_threads[i]->native_handle());
        m_threads[i]->interrupt();
      }
    }
    return true;
    CATCH_ENTRY_L0("boosted_tcp_server<t_protocol_handler>::timed_wait_server_stop", false);
  }
  //---------------------------------------------------------------------------------
  template<class t_protocol_handler>
  void boosted_tcp_server<t_protocol_handler>::send_stop_signal()
  {
    m_stop_signal_sent = true;
    TRY_ENTRY();
    connections_mutex.lock();
    for (auto &c: connections_)
    {
      c->cancel();
    }
    connections_.clear();
    connections_mutex.unlock();
    io_service_.stop();
    CATCH_ENTRY_L0("boosted_tcp_server<t_protocol_handler>::send_stop_signal()", void());
  }
  //---------------------------------------------------------------------------------
  template<class t_protocol_handler>
  void boosted_tcp_server<t_protocol_handler>::handle_accept(const boost::system::error_code& e)
  {
    MDEBUG("handle_accept");
    try
    {
    if(!e)
    {
		if (m_connection_type == e_connection_type_RPC) {
			const char *ssl_message = "unknown";
			switch (new_connection_->get_ssl_support())
			{
				case epee::net_utils::ssl_support_t::e_ssl_support_disabled: ssl_message = "disabled"; break;
				case epee::net_utils::ssl_support_t::e_ssl_support_enabled: ssl_message = "enabled"; break;
				case epee::net_utils::ssl_support_t::e_ssl_support_autodetect: ssl_message = "autodetection"; break;
			}
			MDEBUG("New server for RPC connections, SSL " << ssl_message);
			new_connection_->setRpcStation(); // hopefully this is not needed actually
		}
		connection_ptr conn(std::move(new_connection_));
      new_connection_.reset(new connection<t_protocol_handler>(io_service_, m_state, m_connection_type, conn->get_ssl_support(), m_ssl_context));
      acceptor_.async_accept(new_connection_->socket(),
        boost::bind(&boosted_tcp_server<t_protocol_handler>::handle_accept, this,
        boost::asio::placeholders::error));

      boost::asio::socket_base::keep_alive opt(true);
      conn->socket().set_option(opt);

      bool res;
      if (default_remote.get_type_id() == net_utils::address_type::invalid)
        res = conn->start(true, 1 < m_threads_count);
      else
        res = conn->start(true, 1 < m_threads_count, default_remote);
      if (!res)
      {
        conn->cancel();
        return;
      }
      conn->save_dbg_log();
      return;
    }
    else
    {
      MERROR("Error in boosted_tcp_server<t_protocol_handler>::handle_accept: " << e);
    }
    }
    catch (const std::exception &e)
    {
      MERROR("Exception in boosted_tcp_server<t_protocol_handler>::handle_accept: " << e.what());
    }

    // error path, if e or exception
    assert(m_state != nullptr); // always set in constructor
    _erro("Some problems at accept: " << e.message() << ", connections_count = " << m_state->sock_count);
    misc_utils::sleep_no_w(100);
    new_connection_.reset(new connection<t_protocol_handler>(io_service_, m_state, m_connection_type, new_connection_->get_ssl_support(), m_ssl_context));
    acceptor_.async_accept(new_connection_->socket(),
      boost::bind(&boosted_tcp_server<t_protocol_handler>::handle_accept, this,
      boost::asio::placeholders::error));
  }
  //---------------------------------------------------------------------------------
  template<class t_protocol_handler>
  bool boosted_tcp_server<t_protocol_handler>::add_connection(t_connection_context& out, boost::asio::ip::tcp::socket&& sock, network_address real_remote, epee::net_utils::ssl_support_t ssl_support)
  {
    if(std::addressof(get_io_service()) == std::addressof(sock.get_io_service()))
    {
      connection_ptr conn(new connection<t_protocol_handler>(std::move(sock), m_state, m_connection_type, ssl_support, m_ssl_context));
      if(conn->start(false, 1 < m_threads_count, std::move(real_remote)))
      {
        conn->get_context(out);
        conn->save_dbg_log();
        return true;
      }
    }
    else
    {
        MWARNING(out << " was not added, socket/io_service mismatch");
    }
    return false;
  }
  //---------------------------------------------------------------------------------
  template<class t_protocol_handler>
  typename boosted_tcp_server<t_protocol_handler>::try_connect_result_t boosted_tcp_server<t_protocol_handler>::try_connect(connection_ptr new_connection_l, const std::string& adr, const std::string& port, boost::asio::ip::tcp::socket &sock_, const boost::asio::ip::tcp::endpoint &remote_endpoint, const std::string &bind_ip, uint32_t conn_timeout, epee::net_utils::ssl_support_t ssl_support)
  {
    TRY_ENTRY();

    sock_.open(remote_endpoint.protocol());
    if(bind_ip != "0.0.0.0" && bind_ip != "0" && bind_ip != "" )
    {
      boost::asio::ip::tcp::endpoint local_endpoint(boost::asio::ip::address::from_string(bind_ip.c_str()), 0);
      boost::system::error_code ec;
      sock_.bind(local_endpoint, ec);
      if (ec)
      {
        MERROR("Error binding to " << bind_ip << ": " << ec.message());
        if (sock_.is_open())
          sock_.close();
        return CONNECT_FAILURE;
      }
    }

    /*
    NOTICE: be careful to make sync connection from event handler: in case if all threads suddenly do sync connect, there will be no thread to dispatch events from io service.
    */

    boost::system::error_code ec = boost::asio::error::would_block;

    //have another free thread(s), work in wait mode, without event handling
    struct local_async_context
    {
      boost::system::error_code ec;
      boost::mutex connect_mut;
      boost::condition_variable cond;
    };

    boost::shared_ptr<local_async_context> local_shared_context(new local_async_context());
    local_shared_context->ec = boost::asio::error::would_block;
    boost::unique_lock<boost::mutex> lock(local_shared_context->connect_mut);
    auto connect_callback = [](boost::system::error_code ec_, boost::shared_ptr<local_async_context> shared_context)
    {
      shared_context->connect_mut.lock(); shared_context->ec = ec_; shared_context->cond.notify_one(); shared_context->connect_mut.unlock();
    };

    sock_.async_connect(remote_endpoint, boost::bind<void>(connect_callback, _1, local_shared_context));
    while(local_shared_context->ec == boost::asio::error::would_block)
    {
      bool r = local_shared_context->cond.timed_wait(lock, boost::get_system_time() + boost::posix_time::milliseconds(conn_timeout));
      if (m_stop_signal_sent)
      {
        if (sock_.is_open())
          sock_.close();
        return CONNECT_FAILURE;
      }
      if(local_shared_context->ec == boost::asio::error::would_block && !r)
      {
        //timeout
        sock_.close();
        _dbg3("Failed to connect to " << adr << ":" << port << ", because of timeout (" << conn_timeout << ")");
        return CONNECT_FAILURE;
      }
    }
    ec = local_shared_context->ec;

    if (ec || !sock_.is_open())
    {
      _dbg3("Some problems at connect, message: " << ec.message());
      if (sock_.is_open())
        sock_.close();
      return CONNECT_FAILURE;
    }

    _dbg3("Connected success to " << adr << ':' << port);

    const epee::net_utils::ssl_support_t ssl_support = new_connection_l->get_ssl_support();
    if (ssl_support == epee::net_utils::ssl_support_t::e_ssl_support_enabled || ssl_support == epee::net_utils::ssl_support_t::e_ssl_support_autodetect)
    {
      // Handshake
      MDEBUG("Handshaking SSL...");
      if (!new_connection_l->handshake(boost::asio::ssl::stream_base::client))
      {
        if (ssl_support == epee::net_utils::ssl_support_t::e_ssl_support_autodetect)
        {
          boost::system::error_code ignored_ec;
          sock_.shutdown(boost::asio::ip::tcp::socket::shutdown_both, ignored_ec);
          sock_.close();
          return CONNECT_NO_SSL;
        }
        MERROR("SSL handshake failed");
        if (sock_.is_open())
          sock_.close();
        return CONNECT_FAILURE;
      }
    }

    return CONNECT_SUCCESS;

    CATCH_ENTRY_L0("boosted_tcp_server<t_protocol_handler>::try_connect", CONNECT_FAILURE);
  }
  //---------------------------------------------------------------------------------
  template<class t_protocol_handler>
  bool boosted_tcp_server<t_protocol_handler>::connect(const std::string& adr, const std::string& port, uint32_t conn_timeout, t_connection_context& conn_context, const std::string& bind_ip, epee::net_utils::ssl_support_t ssl_support)
  {
    TRY_ENTRY();

    connection_ptr new_connection_l(new connection<t_protocol_handler>(io_service_, m_state, m_connection_type, ssl_support, m_ssl_context) );
    connections_mutex.lock();
    connections_.insert(new_connection_l);
    MDEBUG("connections_ size now " << connections_.size());
    connections_mutex.unlock();
    epee::misc_utils::auto_scope_leave_caller scope_exit_handler = epee::misc_utils::create_scope_leave_handler([&](){ CRITICAL_REGION_LOCAL(connections_mutex); connections_.erase(new_connection_l); });
    boost::asio::ip::tcp::socket&  sock_ = new_connection_l->socket();

    //////////////////////////////////////////////////////////////////////////
    boost::asio::ip::tcp::resolver resolver(io_service_);
    boost::asio::ip::tcp::resolver::query query(boost::asio::ip::tcp::v4(), adr, port, boost::asio::ip::tcp::resolver::query::canonical_name);
    boost::asio::ip::tcp::resolver::iterator iterator = resolver.resolve(query);
    boost::asio::ip::tcp::resolver::iterator end;
    if(iterator == end)
    {
      _erro("Failed to resolve " << adr);
      return false;
    }
    //////////////////////////////////////////////////////////////////////////


    //boost::asio::ip::tcp::endpoint remote_endpoint(boost::asio::ip::address::from_string(addr.c_str()), port);
    boost::asio::ip::tcp::endpoint remote_endpoint(*iterator);

    auto try_connect_result = try_connect(new_connection_l, adr, port, sock_, remote_endpoint, bind_ip, conn_timeout, ssl_support);
    if (try_connect_result == CONNECT_FAILURE)
      return false;
    if (ssl_support == epee::net_utils::ssl_support_t::e_ssl_support_autodetect && try_connect_result == CONNECT_NO_SSL)
    {
      // we connected, but could not connect with SSL, try without
      MERROR("SSL handshake failed on an autodetect connection, reconnecting without SSL");
      new_connection_l->disable_ssl();
      try_connect_result = try_connect(new_connection_l, adr, port, sock_, remote_endpoint, bind_ip, conn_timeout, epee::net_utils::ssl_support_t::e_ssl_support_disabled);
      if (try_connect_result != CONNECT_SUCCESS)
        return false;
    }

    // start adds the connection to the config object's list, so we don't need to have it locally anymore
    connections_mutex.lock();
    connections_.erase(new_connection_l);
    connections_mutex.unlock();
    bool r = new_connection_l->start(false, 1 < m_threads_count);
    if (r)
    {
      new_connection_l->get_context(conn_context);
      //new_connection_l.reset(new connection<t_protocol_handler>(io_service_, m_config, m_sock_count, m_pfilter));
    }
    else
    {
      assert(m_state != nullptr); // always set in constructor
      _erro("[sock " << new_connection_l->socket().native_handle() << "] Failed to start connection, connections_count = " << m_state->sock_count);
    }

      new_connection_l->save_dbg_log();
    return r;

    CATCH_ENTRY_L0("boosted_tcp_server<t_protocol_handler>::connect", false);
  }
  //---------------------------------------------------------------------------------
  template<class t_protocol_handler> template<class t_callback>
  bool boosted_tcp_server<t_protocol_handler>::connect_async(const std::string& adr, const std::string& port, uint32_t conn_timeout, const t_callback &cb, const std::string& bind_ip, epee::net_utils::ssl_support_t ssl_support)
  {
    TRY_ENTRY();    
    connection_ptr new_connection_l(new connection<t_protocol_handler>(io_service_, m_state, m_connection_type, ssl_support, m_ssl_context) );
    connections_mutex.lock();
    connections_.insert(new_connection_l);
    MDEBUG("connections_ size now " << connections_.size());
    connections_mutex.unlock();
    epee::misc_utils::auto_scope_leave_caller scope_exit_handler = epee::misc_utils::create_scope_leave_handler([&](){ CRITICAL_REGION_LOCAL(connections_mutex); connections_.erase(new_connection_l); });
    boost::asio::ip::tcp::socket&  sock_ = new_connection_l->socket();

    //////////////////////////////////////////////////////////////////////////
    boost::asio::ip::tcp::resolver resolver(io_service_);
    boost::asio::ip::tcp::resolver::query query(boost::asio::ip::tcp::v4(), adr, port, boost::asio::ip::tcp::resolver::query::canonical_name);
    boost::asio::ip::tcp::resolver::iterator iterator = resolver.resolve(query);
    boost::asio::ip::tcp::resolver::iterator end;
    if(iterator == end)
    {
      _erro("Failed to resolve " << adr);
      return false;
    }
    //////////////////////////////////////////////////////////////////////////
    boost::asio::ip::tcp::endpoint remote_endpoint(*iterator);

    sock_.open(remote_endpoint.protocol());
    if(bind_ip != "0.0.0.0" && bind_ip != "0" && bind_ip != "" )
    {
      boost::asio::ip::tcp::endpoint local_endpoint(boost::asio::ip::address::from_string(bind_ip.c_str()), 0);
      boost::system::error_code ec;
      sock_.bind(local_endpoint, ec);
      if (ec)
      {
        MERROR("Error binding to " << bind_ip << ": " << ec.message());
        if (sock_.is_open())
          sock_.close();
        return false;
      }
    }

    boost::shared_ptr<boost::asio::deadline_timer> sh_deadline(new boost::asio::deadline_timer(io_service_));
    //start deadline
    sh_deadline->expires_from_now(boost::posix_time::milliseconds(conn_timeout));
    sh_deadline->async_wait([=](const boost::system::error_code& error)
    {
      if(error != boost::asio::error::operation_aborted)
      {
        _dbg3("Failed to connect to " << adr << ':' << port << ", because of timeout (" << conn_timeout << ")");
        new_connection_l->socket().close();
      }
    });
    //start async connect
    sock_.async_connect(remote_endpoint, [=](const boost::system::error_code& ec_)
    {
      t_connection_context conn_context = AUTO_VAL_INIT(conn_context);
      boost::system::error_code ignored_ec;
      boost::asio::ip::tcp::socket::endpoint_type lep = new_connection_l->socket().local_endpoint(ignored_ec);
      if(!ec_)
      {//success
        if(!sh_deadline->cancel())
        {
          cb(conn_context, boost::asio::error::operation_aborted);//this mean that deadline timer already queued callback with cancel operation, rare situation
        }else
        {
          _dbg3("[sock " << new_connection_l->socket().native_handle() << "] Connected success to " << adr << ':' << port <<
                " from " << lep.address().to_string() << ':' << lep.port());

          // start adds the connection to the config object's list, so we don't need to have it locally anymore
          connections_mutex.lock();
          connections_.erase(new_connection_l);
          connections_mutex.unlock();
          bool r = new_connection_l->start(false, 1 < m_threads_count);
          if (r)
          {
            new_connection_l->get_context(conn_context);
            cb(conn_context, ec_);
          }else
          {
            _dbg3("[sock " << new_connection_l->socket().native_handle() << "] Failed to start connection to " << adr << ':' << port);
            cb(conn_context, boost::asio::error::fault);
          }
        }
      }else
      {
        _dbg3("[sock " << new_connection_l->socket().native_handle() << "] Failed to connect to " << adr << ':' << port <<
              " from " << lep.address().to_string() << ':' << lep.port() << ": " << ec_.message() << ':' << ec_.value());
        cb(conn_context, ec_);
      }
    });
    return true;
    CATCH_ENTRY_L0("boosted_tcp_server<t_protocol_handler>::connect_async", false);
  }

} // namespace
} // namespace
PRAGMA_WARNING_POP<|MERGE_RESOLUTION|>--- conflicted
+++ resolved
@@ -93,7 +93,7 @@
 		epee::net_utils::ssl_support_t ssl_support,
 		ssl_context_t &ssl_context
 	)
-	: 
+	:
 		connection_basic(std::move(sock), state, ssl_support, ssl_context),
 		m_protocol_handler(this, check_and_get(state).config, context),
 		m_connection_type( connection_type ),
@@ -216,10 +216,10 @@
     socket().set_option( optionTos );
 	//_dbg1("Set ToS flag to " << tos);
 #endif
-	
+
 	boost::asio::ip::tcp::no_delay noDelayOption(false);
 	socket().set_option(noDelayOption);
-	
+
     return true;
 
     CATCH_ENTRY_L0("connection<t_protocol_handler>::start()", false);
@@ -273,11 +273,7 @@
     boost::shared_ptr<connection<t_protocol_handler> >  back_connection_copy;
     LOG_TRACE_CC(context, "[sock " << socket().native_handle() << "] release");
     CRITICAL_REGION_BEGIN(m_self_refs_lock);
-<<<<<<< HEAD
-    CHECK_AND_ASSERT_MES(m_reference_count, false, "[sock " << socket_.native_handle() << "] m_reference_count already at 0 at connection<t_protocol_handler>::release() call");
-=======
     CHECK_AND_ASSERT_MES(m_reference_count, false, "[sock " << socket().native_handle() << "] m_reference_count already at 0 at connection<t_protocol_handler>::release() call");
->>>>>>> 19accaad
     // is this the last reference?
     if (--m_reference_count == 0) {
         // move the held reference to a local variable, keeping the object alive until the function terminates
@@ -325,7 +321,7 @@
   {
     TRY_ENTRY();
     //_info("[sock " << socket().native_handle() << "] Async read calledback.");
-    
+
     if (!e)
     {
 		{
@@ -334,7 +330,7 @@
 			context.m_current_speed_down = m_throttle_speed_in.get_current_speed();
 			context.m_max_speed_down = std::max(context.m_max_speed_down, context.m_current_speed_down);
 		}
-    
+
     {
 			CRITICAL_REGION_LOCAL(	epee::net_utils::network_throttle_manager::network_throttle_manager::m_lock_get_global_throttle_in );
 			epee::net_utils::network_throttle_manager::network_throttle_manager::get_global_throttle_in().handle_trafic_exact(bytes_transferred);
@@ -350,7 +346,7 @@
 					CRITICAL_REGION_LOCAL(	epee::net_utils::network_throttle_manager::m_lock_get_global_throttle_in );
 					delay = epee::net_utils::network_throttle_manager::get_global_throttle_in().get_sleep_time_after_tick( bytes_transferred );
 				}
-				
+
 				delay *= 0.5;
 				if (delay > 0) {
 					long int ms = (long int)(delay * 100);
@@ -359,7 +355,7 @@
 				}
 			} while(delay > 0);
 		} // any form of sleeping
-		
+
       //_info("[sock " << socket().native_handle() << "] RECV " << bytes_transferred);
       logger_handle_net_read(bytes_transferred);
       context.m_last_recv = time(NULL);
@@ -367,7 +363,7 @@
       m_ready_to_close = false;
       bool recv_res = m_protocol_handler.handle_recv(buffer_.data(), bytes_transferred);
       if(!recv_res)
-      {  
+      {
         //_info("[sock " << socket().native_handle() << "] protocol_want_close");
 
         //some error in protocol, protocol handler ask to close connection
@@ -656,7 +652,7 @@
         auto size_now = cb;
         MDEBUG("do_send_chunk() NOW just queues: packet="<<size_now<<" B, is added to queue-size="<<m_send_que.size());
         //do_send_handler_delayed( ptr , size_now ); // (((H))) // empty function
-      
+
       LOG_TRACE_CC(context, "[sock " << socket().native_handle() << "] Async send requested " << m_send_que.front().size());
     }
     else
@@ -861,7 +857,7 @@
 		if (speed_limit_is_enabled())
 			do_send_handler_write_from_queue(e, m_send_que.front().size() , m_send_que.size()); // (((H)))
 		CHECK_AND_ASSERT_MES( size_now == m_send_que.front().size(), void(), "Unexpected queue size");
-		  async_write(boost::asio::buffer(m_send_que.front().data(), size_now) , 
+		  async_write(boost::asio::buffer(m_send_que.front().data(), size_now) ,
           // strand_.wrap(
             boost::bind(&connection<t_protocol_handler>::handle_write, connection<t_protocol_handler>::shared_from_this(), _1, _2)
 				  // )
@@ -901,7 +897,7 @@
     io_service_(*m_io_service_local_instance.get()),
     acceptor_(io_service_),
     default_remote(),
-    m_stop_signal_sent(false), m_port(0), 
+    m_stop_signal_sent(false), m_port(0),
     m_threads_count(0),
     m_thread_index(0),
 		m_connection_type( connection_type ),
@@ -1395,7 +1391,7 @@
   template<class t_protocol_handler> template<class t_callback>
   bool boosted_tcp_server<t_protocol_handler>::connect_async(const std::string& adr, const std::string& port, uint32_t conn_timeout, const t_callback &cb, const std::string& bind_ip, epee::net_utils::ssl_support_t ssl_support)
   {
-    TRY_ENTRY();    
+    TRY_ENTRY();
     connection_ptr new_connection_l(new connection<t_protocol_handler>(io_service_, m_state, m_connection_type, ssl_support, m_ssl_context) );
     connections_mutex.lock();
     connections_.insert(new_connection_l);
