/**
@file
@details

@image html images/other/runtime-commands.png

*/

// Copyright (c) 2018-2019, The Arqma Network
// Copyright (c) 2014-2018, The Monero Project
//
// All rights reserved.
//
// Redistribution and use in source and binary forms, with or without modification, are
// permitted provided that the following conditions are met:
//
// 1. Redistributions of source code must retain the above copyright notice, this list of
//    conditions and the following disclaimer.
//
// 2. Redistributions in binary form must reproduce the above copyright notice, this list
//    of conditions and the following disclaimer in the documentation and/or other
//    materials provided with the distribution.
//
// 3. Neither the name of the copyright holder nor the names of its contributors may be
//    used to endorse or promote products derived from this software without specific
//    prior written permission.
//
// THIS SOFTWARE IS PROVIDED BY THE COPYRIGHT HOLDERS AND CONTRIBUTORS "AS IS" AND ANY
// EXPRESS OR IMPLIED WARRANTIES, INCLUDING, BUT NOT LIMITED TO, THE IMPLIED WARRANTIES OF
// MERCHANTABILITY AND FITNESS FOR A PARTICULAR PURPOSE ARE DISCLAIMED. IN NO EVENT SHALL
// THE COPYRIGHT HOLDER OR CONTRIBUTORS BE LIABLE FOR ANY DIRECT, INDIRECT, INCIDENTAL,
// SPECIAL, EXEMPLARY, OR CONSEQUENTIAL DAMAGES (INCLUDING, BUT NOT LIMITED TO,
// PROCUREMENT OF SUBSTITUTE GOODS OR SERVICES; LOSS OF USE, DATA, OR PROFITS; OR BUSINESS
// INTERRUPTION) HOWEVER CAUSED AND ON ANY THEORY OF LIABILITY, WHETHER IN CONTRACT,
// STRICT LIABILITY, OR TORT (INCLUDING NEGLIGENCE OR OTHERWISE) ARISING IN ANY WAY OUT OF
// THE USE OF THIS SOFTWARE, EVEN IF ADVISED OF THE POSSIBILITY OF SUCH DAMAGE.
//
// Parts of this file are originally copyright (c) 2012-2013 The Cryptonote developers

#pragma once

#include <boost/optional/optional_fwd.hpp>

#include "common/common_fwd.h"
#include "common/rpc_client.h"
#include "cryptonote_basic/cryptonote_basic.h"
#include "net/net_fwd.h"
#include "rpc/core_rpc_server.h"

#undef ARQMA_DEFAULT_LOG_CATEGORY
#define ARQMA_DEFAULT_LOG_CATEGORY "daemon"

namespace daemonize {

class t_rpc_command_executor final {
private:
  tools::t_rpc_client* m_rpc_client;
  cryptonote::core_rpc_server* m_rpc_server;
  bool m_is_rpc;

public:
  t_rpc_command_executor(
      uint32_t ip
    , uint16_t port
    , const boost::optional<tools::login>& user
    , const epee::net_utils::ssl_options_t& ssl_options
    , bool is_rpc = true
    , cryptonote::core_rpc_server* rpc_server = NULL
    );

  ~t_rpc_command_executor();

  bool print_peer_list(bool white = true, bool gray = true, size_t limit = 0);

  bool print_peer_list_stats();

  bool save_blockchain();

  bool show_hash_rate();

  bool hide_hash_rate();

  bool show_difficulty();

  bool show_status();

  bool print_connections();

  bool print_blockchain_info(uint64_t start_block_index, uint64_t end_block_index);

  bool set_log_level(int8_t level);

  bool set_log_categories(const std::string &categories);

  bool print_height();

  bool print_block_by_hash(crypto::hash block_hash);

  bool print_block_by_height(uint64_t height);

  bool print_transaction(crypto::hash transaction_hash, bool include_hex, bool include_json);

  bool is_key_image_spent(const crypto::key_image &ki);

  bool print_transaction_pool_long();

  bool print_transaction_pool_short();

  bool print_transaction_pool_stats();

  bool start_mining(cryptonote::account_public_address address, uint64_t num_threads, cryptonote::network_type nettype, bool do_background_mining = false, bool ignore_battery = false);

  bool stop_mining();

  bool stop_daemon();

  bool print_status();

  bool get_limit();

  bool get_limit_up();

  bool get_limit_down();

  bool set_limit(int64_t limit_down, int64_t limit_up);

  bool out_peers(uint64_t limit);

  bool in_peers(uint64_t limit);

  bool start_save_graph();

  bool stop_save_graph();

  bool hard_fork_info(uint8_t version);

  bool print_bans();

  bool ban(const std::string &ip, time_t seconds);

  bool unban(const std::string &ip);

  bool flush_txpool(const std::string &txid);

  bool output_histogram(const std::vector<uint64_t> &amounts, uint64_t min_count, uint64_t max_count);

  bool print_coinbase_tx_sum(uint64_t height, uint64_t count);

  bool alt_chain_info(const std::string &tip);

  bool print_blockchain_dynamic_stats(uint64_t nblocks);

  bool update(const std::string &command);

  bool relay_tx(const std::string &txid);

  bool sync_info();

  bool pop_blocks(uint64_t num_blocks);

  bool prune_blockchain();

  bool check_blockchain_pruning();

<<<<<<< HEAD
  bool rpc_payments();
=======
  bool print_net_stats();
>>>>>>> 96068695
};

} // namespace daemonize<|MERGE_RESOLUTION|>--- conflicted
+++ resolved
@@ -162,11 +162,9 @@
 
   bool check_blockchain_pruning();
 
-<<<<<<< HEAD
   bool rpc_payments();
-=======
+  
   bool print_net_stats();
->>>>>>> 96068695
 };
 
 } // namespace daemonize