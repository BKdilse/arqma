--- conflicted
+++ resolved
@@ -98,12 +98,7 @@
   PUBLIC
     cncrypto
     libunbound
-<<<<<<< HEAD
-    miniupnpc
-    ${LIBUNWIND_LIBRARIES}
-=======
     ${Libunwind_LIBRARIES}
->>>>>>> 9ec3dd0e
     ${Boost_PROGRAM_OPTIONS_LIBRARY}
     ${Boost_DATE_TIME_LIBRARY}
     ${Boost_FILESYSTEM_LIBRARY}
