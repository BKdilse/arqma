--- conflicted
+++ resolved
@@ -58,8 +58,6 @@
     running = false;
     has_work.notify_all();
   }
-<<<<<<< HEAD
-=======
   catch (...)
   {
     // if the lock throws, we're just do it without a lock and hope,
@@ -67,7 +65,6 @@
     running = false;
     has_work.notify_all();
   }
->>>>>>> 90af4c6a
   for (size_t i = 0; i < threads.size(); i++) {
     try { threads[i].join(); }
     catch (...) { /* ignore */ }
@@ -97,12 +94,8 @@
   }
 }
 
-<<<<<<< HEAD
 unsigned int threadpool::get_max_concurrency() const
 {
-=======
-unsigned int threadpool::get_max_concurrency() const {
->>>>>>> 90af4c6a
   return max;
 }
 
