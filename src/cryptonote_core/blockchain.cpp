--- conflicted
+++ resolved
@@ -594,12 +594,8 @@
   block popped_block;
   std::vector<transaction> popped_txs;
 
-<<<<<<< HEAD
   CHECK_AND_ASSERT_THROW_MES(m_db->height() > 1, "It is forbidden to remove ArQmA Genesis Block.");
-=======
-  CHECK_AND_ASSERT_THROW_MES(m_db->height() > 1, "Cannot pop the genesis block.");
->>>>>>> 8979375e
-
+  
   try
   {
     m_db->pop_block(popped_block, popped_txs);
