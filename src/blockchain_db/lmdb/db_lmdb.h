--- conflicted
+++ resolved
@@ -1,10 +1,5 @@
-<<<<<<< HEAD
-
-// Copyright (c) 2018, The ArQmA Project// Copyright (c) 2014-2018, The Monero Project
-=======
 // Copyright (c) 2018, The ArQmA Project
 // Copyright (c) 2014-2018, The Monero Project
->>>>>>> 79d97e00
 // All rights reserved.
 //
 // Redistribution and use in source and binary forms, with or without modification, are
