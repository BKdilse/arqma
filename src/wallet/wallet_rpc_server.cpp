--- conflicted
+++ resolved
@@ -273,18 +273,12 @@
     }
 
     rpc_ssl_options.auth = epee::net_utils::ssl_authentication_t{
-<<<<<<< HEAD
-	  std::move(rpc_ssl_private_key), std::move(rpc_ssl_certificate)
-	};
-	
-=======
       std::move(rpc_ssl_private_key), std::move(rpc_ssl_certificate)
     };
 
     m_auto_refresh_period = DEFAULT_AUTO_REFRESH_PERIOD;
     m_last_auto_refresh_time = boost::posix_time::min_date_time;
 
->>>>>>> 8979375e
     m_net_server.set_threads_prefix("RPC");
     auto rng = [](size_t len, uint8_t *ptr) { return crypto::rand(len, ptr); };
     return epee::http_server_impl_base<wallet_rpc_server, connection_context>::init(rng, std::move(bind_port), std::move(rpc_config->bind_ip), std::move(rpc_config->access_control_origins), std::move(http_login), std::move(rpc_ssl_options));
@@ -3965,58 +3959,58 @@
     return false;
   }
   //------------------------------------------------------------------------------------------------------------------------------
-<<<<<<< HEAD
   bool wallet_rpc_server::on_set_daemon(const wallet_rpc::COMMAND_RPC_SET_DAEMON::request& req, wallet_rpc::COMMAND_RPC_SET_DAEMON::response& res, epee::json_rpc::error& er, const connection_context *ctx)
   {
-	if (!m_wallet) return not_open(er);
-	if (m_restricted)
-	{
-	  er.code = WALLET_RPC_ERROR_CODE_DENIED;
-	  er.message = "Command unavailable in restricted mode.";
-	  return false;
-	}
+	  if (!m_wallet) return not_open(er);
+	  if (m_restricted)
+	  {
+	    er.code = WALLET_RPC_ERROR_CODE_DENIED;
+	    er.message = "Command unavailable in restricted mode.";
+	    return false;
+	  }
 	
-	std::vector<std::vector<uint8_t>> ssl_allowed_fingerprints;
-	ssl_allowed_fingerprints.reserve(req.ssl_allowed_fingerprints.size());
-	for (const std::string &fp: req.ssl_allowed_fingerprints)
-	{
-	  ssl_allowed_fingerprints.push_back({});
-	  std::vector<uint8_t> &v = ssl_allowed_fingerprints.back();
-	  for (auto c: fp)
-	    v.push_back(c);
-	}
+	  std::vector<std::vector<uint8_t>> ssl_allowed_fingerprints;
+	  ssl_allowed_fingerprints.reserve(req.ssl_allowed_fingerprints.size());
+	  for (const std::string &fp: req.ssl_allowed_fingerprints)
+	  {
+	    ssl_allowed_fingerprints.push_back({});
+	    std::vector<uint8_t> &v = ssl_allowed_fingerprints.back();
+	    for (auto c: fp)
+	      v.push_back(c);
+	  }
 	
-	epee::net_utils::ssl_options_t ssl_options = epee::net_utils::ssl_support_t::e_ssl_support_enabled;
-	if (req.ssl_allow_any_cert)
-	  ssl_options.verification = epee::net_utils::ssl_verification_t::none;
-	else if (!ssl_allowed_fingerprints.empty() || !req.ssl_ca_file.empty())
-	  ssl_options = epee::net_utils::ssl_options_t{std::move(ssl_allowed_fingerprints), std::move(req.ssl_ca_file)};
+	  epee::net_utils::ssl_options_t ssl_options = epee::net_utils::ssl_support_t::e_ssl_support_enabled;
+	  if (req.ssl_allow_any_cert)
+	    ssl_options.verification = epee::net_utils::ssl_verification_t::none;
+	  else if (!ssl_allowed_fingerprints.empty() || !req.ssl_ca_file.empty())
+	    ssl_options = epee::net_utils::ssl_options_t{std::move(ssl_allowed_fingerprints), std::move(req.ssl_ca_file)};
 	
-	if (!epee::net_utils::ssl_support_from_string(ssl_options.support, req.ssl_support))
-	{
-	  er.code = WALLET_RPC_ERROR_CODE_NO_DAEMON_CONNECTION;
-	  er.message = std::string("Invalid ssl support mode");
-	  return false;
-	}
+	  if (!epee::net_utils::ssl_support_from_string(ssl_options.support, req.ssl_support))
+	  {
+	    er.code = WALLET_RPC_ERROR_CODE_NO_DAEMON_CONNECTION;
+	    er.message = std::string("Invalid ssl support mode");
+	    return false;
+	  }
 	
-	ssl_options.auth = epee::net_utils::ssl_authentication_t{
-	  std::move(req.ssl_private_key_path), std::move(req.ssl_certificate_path)
-	};
+	  ssl_options.auth = epee::net_utils::ssl_authentication_t{
+	    std::move(req.ssl_private_key_path), std::move(req.ssl_certificate_path)
+	  };
 	
-	if (ssl_options.support == epee::net_utils::ssl_support_t::e_ssl_support_enabled && !ssl_options.has_strong_verification(boost::string_ref{}))
-	{
-	  er.code = WALLET_RPC_ERROR_CODE_NO_DAEMON_CONNECTION;
-	  er.message = "SSL is enabled but no user certificate or fingerprints were provided";
-	}
+	  if (ssl_options.support == epee::net_utils::ssl_support_t::e_ssl_support_enabled && !ssl_options.has_strong_verification(boost::string_ref{}))
+	  {
+	    er.code = WALLET_RPC_ERROR_CODE_NO_DAEMON_CONNECTION;
+	    er.message = "SSL is enabled but no user certificate or fingerprints were provided";
+	  }
 	
-	if (!m_wallet->set_daemon(req.address, boost::none, req.trusted, std::move(ssl_options)))
-	{
-	  er.code = WALLET_RPC_ERROR_CODE_NO_DAEMON_CONNECTION;
-	  er.message = std::string("Unable to set daemon");
-	  return false;
-	}
-	return true;
-=======
+	  if (!m_wallet->set_daemon(req.address, boost::none, req.trusted, std::move(ssl_options)))
+	  {
+	    er.code = WALLET_RPC_ERROR_CODE_NO_DAEMON_CONNECTION;
+	    er.message = std::string("Unable to set daemon");
+	    return false;
+	  }
+	  return true;
+  } 
+  //------------------------------------------------------------------------------------------------------------------------------
   bool wallet_rpc_server::on_set_log_level(const wallet_rpc::COMMAND_RPC_SET_LOG_LEVEL::request& req, wallet_rpc::COMMAND_RPC_SET_LOG_LEVEL::response& res, epee::json_rpc::error& er, const connection_context *ctx)
   {
     if (m_restricted)
@@ -4048,7 +4042,6 @@
     mlog_set_log(req.categories.c_str());
     res.categories = mlog_get_categories();
     return true;
->>>>>>> 8979375e
   }
   //------------------------------------------------------------------------------------------------------------------------------
   bool wallet_rpc_server::on_get_version(const wallet_rpc::COMMAND_RPC_GET_VERSION::request& req, wallet_rpc::COMMAND_RPC_GET_VERSION::response& res, epee::json_rpc::error& er, const connection_context *ctx)
