// Copyright (c) 2018-2019, The Arqma Network
// Copyright (c) 2014-2018, The Monero Project
//
// All rights reserved.
//
// Redistribution and use in source and binary forms, with or without modification, are
// permitted provided that the following conditions are met:
//
// 1. Redistributions of source code must retain the above copyright notice, this list of
//    conditions and the following disclaimer.
//
// 2. Redistributions in binary form must reproduce the above copyright notice, this list
//    of conditions and the following disclaimer in the documentation and/or other
//    materials provided with the distribution.
//
// 3. Neither the name of the copyright holder nor the names of its contributors may be
//    used to endorse or promote products derived from this software without specific
//    prior written permission.
//
// THIS SOFTWARE IS PROVIDED BY THE COPYRIGHT HOLDERS AND CONTRIBUTORS "AS IS" AND ANY
// EXPRESS OR IMPLIED WARRANTIES, INCLUDING, BUT NOT LIMITED TO, THE IMPLIED WARRANTIES OF
// MERCHANTABILITY AND FITNESS FOR A PARTICULAR PURPOSE ARE DISCLAIMED. IN NO EVENT SHALL
// THE COPYRIGHT HOLDER OR CONTRIBUTORS BE LIABLE FOR ANY DIRECT, INDIRECT, INCIDENTAL,
// SPECIAL, EXEMPLARY, OR CONSEQUENTIAL DAMAGES (INCLUDING, BUT NOT LIMITED TO,
// PROCUREMENT OF SUBSTITUTE GOODS OR SERVICES; LOSS OF USE, DATA, OR PROFITS; OR BUSINESS
// INTERRUPTION) HOWEVER CAUSED AND ON ANY THEORY OF LIABILITY, WHETHER IN CONTRACT,
// STRICT LIABILITY, OR TORT (INCLUDING NEGLIGENCE OR OTHERWISE) ARISING IN ANY WAY OUT OF
// THE USE OF THIS SOFTWARE, EVEN IF ADVISED OF THE POSSIBILITY OF SUCH DAMAGE.
//
// Parts of this file are originally copyright (c) 2012-2013 The Cryptonote developers

#pragma once

#include <stdexcept>
#include <string>
#include <boost/uuid/uuid.hpp>

#define CRYPTONOTE_DNS_TIMEOUT_MS                       20000

#define CRYPTONOTE_MAX_BLOCK_NUMBER                     500000000
#define CRYPTONOTE_GETBLOCKTEMPLATE_MAX_BLOCK_SIZE      196608 //size of block (bytes) that is the maximum that miners will produce
#define CRYPTONOTE_PUBLIC_ADDRESS_TEXTBLOB_VER          0
#define CRYPTONOTE_BLOCK_FUTURE_TIME_LIMIT_V2           300*2
#define CRYPTONOTE_BLOCK_FUTURE_TIME_LIMIT_V3           100*3
#define CRYPTONOTE_BLOCK_FUTURE_TIME_LIMIT_V4           CRYPTONOTE_BLOCK_FUTURE_TIME_LIMIT_V3
#define CRYPTONOTE_BLOCK_FUTURE_TIME_LIMIT              60*60*2

#define BLOCKCHAIN_TIMESTAMP_CHECK_WINDOW               60
#define BLOCKCHAIN_TIMESTAMP_CHECK_WINDOW_V2            11
#define BLOCKCHAIN_TIMESTAMP_CHECK_WINDOW_V9            BLOCKCHAIN_TIMESTAMP_CHECK_WINDOW_V2

// MONEY_SUPPLY - total number coins to be generated
#define MONEY_SUPPLY                                    ((uint64_t)50000000000000000)
#define MONEY_PREMINE                                   ((uint64_t)7500000000000000)
#define EMISSION_SPEED_FACTOR_PER_MINUTE                (22)
#define EMISSION_FACTOR_V16                             (22)
#define FINAL_SUBSIDY_PER_MINUTE                        ((uint64_t)300000000)


#define CRYPTONOTE_REWARD_BLOCKS_WINDOW                 100
#define CRYPTONOTE_BLOCK_GRANTED_FULL_REWARD_ZONE_V2    60000 //size of block (bytes) after which reward for block calculated using block size
#define CRYPTONOTE_BLOCK_GRANTED_FULL_REWARD_ZONE_V1    20000 //size of block (bytes) after which reward for block calculated using block size - before first fork
#define CRYPTONOTE_BLOCK_GRANTED_FULL_REWARD_ZONE_V5    300000 //size of block (bytes) after which reward for block calculated using block size - second change, from v5
#define CRYPTONOTE_LONG_TERM_BLOCK_WEIGHT_WINDOW_SIZE   100000 // size in blocks of the long term block weight median window
#define CRYPTONOTE_SHORT_TERM_BLOCK_WEIGHT_SURGE_FACTOR 50
#define CRYPTONOTE_COINBASE_BLOB_RESERVED_SIZE          600
#define CRYPTONOTE_DISPLAY_DECIMAL_POINT                9
// COIN - number of smallest units in one coin
#define COIN                                            ((uint64_t)1000000000)

#define FEE_PER_KB_OLD                                  ((uint64_t)10000000)
#define FEE_PER_KB                                      ((uint64_t)20000)
#define FEE_PER_BYTE                                    ((uint64_t)3)
#define DYNAMIC_FEE_PER_KB_BASE_FEE                     ((uint64_t)20000)
#define DYNAMIC_FEE_PER_KB_BASE_BLOCK_REWARD            ((uint64_t)10000000000)
#define DYNAMIC_FEE_PER_KB_BASE_FEE_V5                  ((uint64_t)20000 * (uint64_t)CRYPTONOTE_BLOCK_GRANTED_FULL_REWARD_ZONE_V2 / CRYPTONOTE_BLOCK_GRANTED_FULL_REWARD_ZONE_V5)
#define DYNAMIC_FEE_PER_BYTE_BASE_FEE_V13               ((uint64_t)(DYNAMIC_FEE_PER_KB_BASE_FEE_V5) * 50 / 1000)
#define DYNAMIC_FEE_REFERENCE_TRANSACTION_WEIGHT        ((uint64_t)750)

#define ORPHANED_BLOCKS_MAX_COUNT                       100


#define DIFFICULTY_TARGET_V3                            DIFFICULTY_TARGET_V2
#define DIFFICULTY_TARGET_V2                            240  // seconds
#define DIFFICULTY_TARGET_V1                            120  // seconds - before first fork
#define DIFFICULTY_WINDOW                               720 // blocks
#define DIFFICULTY_WINDOW_V2                            30
#define DIFFICULTY_WINDOW_V3                            17
#define DIFFICULTY_LAG                                  15  // !!!
#define DIFFICULTY_CUT                                  60  // timestamps to cut after sorting

#define DIFFICULTY_TARGET_V10                           120
#define DIFFICULTY_BLOCKS_COUNT_V10                     (DIFFICULTY_WINDOW_V10 + 1)
#define BLOCKCHAIN_TIMESTAMP_CHECK_WINDOW_V10           11
#define CRYPTONOTE_BLOCK_FUTURE_TIME_LIMIT_V10          360
#define DIFFICULTY_WINDOW_V10                           90

#define DIFFICULTY_TARGET_V11                           120
#define DIFFICULTY_BLOCKS_COUNT_V11                     (DIFFICULTY_WINDOW_V11 + 1)
#define BLOCKCHAIN_TIMESTAMP_CHECK_WINDOW_V11           11
#define CRYPTONOTE_BLOCK_FUTURE_TIME_LIMIT_V11          360
#define DIFFICULTY_WINDOW_V11                           90

#define DIFFICULTY_TARGET_V16                           90
#define DIFFICULTY_WINDOW_V16                           75
#define BLOCKCHAIN_TIMESTAMP_CHECK_WINDOW_V16           11
#define CRYPTONOTE_BLOCK_FUTURE_TIME_LIMIT_V16          270
#define DIFFICULTY_BLOCKS_COUNT_V16                     (DIFFICULTY_WINDOW_V16 + 1)

#define DIFFICULTY_BLOCKS_COUNT_V3                      (DIFFICULTY_WINDOW_V3 + 1)
#define DIFFICULTY_BLOCKS_COUNT_V2                      (DIFFICULTY_WINDOW_V2 + 1) // added to make N=N
#define DIFFICULTY_BLOCKS_COUNT                         DIFFICULTY_WINDOW + DIFFICULTY_LAG

#define CRYPTONOTE_LOCKED_TX_ALLOWED_DELTA_SECONDS_V1   DIFFICULTY_TARGET_V1 * CRYPTONOTE_LOCKED_TX_ALLOWED_DELTA_BLOCKS
#define CRYPTONOTE_LOCKED_TX_ALLOWED_DELTA_SECONDS_V2   DIFFICULTY_TARGET_V2 * CRYPTONOTE_LOCKED_TX_ALLOWED_DELTA_BLOCKS
#define CRYPTONOTE_LOCKED_TX_ALLOWED_DELTA_BLOCKS       1

#define DIFFICULTY_BLOCKS_ESTIMATE_TIMESPAN             DIFFICULTY_TARGET_V2 //just alias; used by tests

#define BLOCKS_IDS_SYNCHRONIZING_DEFAULT_COUNT          10000  //by default, blocks ids count in synchronizing
#define BLOCKS_SYNCHRONIZING_MAX_COUNT                  2048   //must be a power of 2, greater than 128, equal to SEEDHASH_EPOCH_BLOCKS

#define CRYPTONOTE_MEMPOOL_TX_LIVETIME                  (86400*3) //seconds, three days
#define CRYPTONOTE_MEMPOOL_TX_FROM_ALT_BLOCK_LIVETIME   604800 //seconds, one week

#define COMMAND_RPC_GET_BLOCKS_FAST_MAX_COUNT           1000

#define P2P_LOCAL_WHITE_PEERLIST_LIMIT                  1000
#define P2P_LOCAL_GRAY_PEERLIST_LIMIT                   5000

<<<<<<< HEAD
#define P2P_DEFAULT_CONNECTIONS_COUNT		        8
=======
#define P2P_DEFAULT_CONNECTIONS_COUNT_OUT               4
#define P2P_DEFAULT_CONNECTIONS_COUNT_IN                12
>>>>>>> 9ec3dd0e
#define P2P_DEFAULT_HANDSHAKE_INTERVAL                  60         // secondes
#define P2P_DEFAULT_PACKET_MAX_SIZE                     50000000   // 50MB maximum packet size
#define P2P_DEFAULT_PEERS_IN_HANDSHAKE                  150
#define P2P_DEFAULT_CONNECTION_TIMEOUT                  5000       // 5 seconds
#define P2P_DEFAULT_SOCKS_CONNECT_TIMEOUT               45         // seconds
#define P2P_DEFAULT_PING_CONNECTION_TIMEOUT             5000       // 5 seconds
#define P2P_DEFAULT_INVOKE_TIMEOUT                      60*2*1000  // 2 minutes
#define P2P_DEFAULT_HANDSHAKE_INVOKE_TIMEOUT            5000       // 5 seconds
#define P2P_DEFAULT_WHITELIST_CONNECTIONS_PERCENT       70
#define P2P_DEFAULT_ANCHOR_CONNECTIONS_COUNT            2
#define P2P_DEFAULT_SYNC_SEARCH_CONNECTIONS_COUNT       2

#define P2P_DEFAULT_LIMIT_RATE_UP                       4096       // kB/s
#define P2P_DEFAULT_LIMIT_RATE_DOWN                     16384      // kB/s

#define P2P_FAILED_ADDR_FORGET_SECONDS                  (24*60*60)    // 1 day
#define P2P_IP_BLOCKTIME                                (2*60*60*24) // 2 days
#define P2P_IP_FAILS_BEFORE_BLOCK                       5
#define P2P_IDLE_CONNECTION_KILL_INTERVAL               (30)     // 30 seconds

#define P2P_SUPPORT_FLAG_FLUFFY_BLOCKS                  0x01
#define P2P_SUPPORT_FLAGS                               P2P_SUPPORT_FLAG_FLUFFY_BLOCKS

#define CRYPTONOTE_NAME                                 "arqma"
#define CRYPTONOTE_POOLDATA_FILENAME                    "poolstate.bin"
#define CRYPTONOTE_BLOCKCHAINDATA_FILENAME              "data.mdb"
#define CRYPTONOTE_BLOCKCHAINDATA_LOCK_FILENAME         "lock.mdb"
#define P2P_NET_DATA_FILENAME                           "p2pstate.bin"
#define RPC_PAYMENTS_DATA_FILENAME                      "rpcpayments.bin"
#define MINER_CONFIG_FILE_NAME                          "miner_conf.json"

#define THREAD_STACK_SIZE                               10 * 1024 * 1024

#define HF_VERSION_DYNAMIC_FEE                          4
#define HF_VERSION_MIN_MIXIN_4                          6
#define HF_VERSION_MIN_MIXIN_6                          7
#define HF_VERSION_ENFORCE_RCT                          6

#define HF_VERSION_MIN_MIXIN_10                         13

#define HF_VERSION_LOWER_FEE                            10
#define HF_VERSION_PER_BYTE_FEE                         13
#define HF_FORBID_BORROMEAN                             13
#define HF_VERSION_LONG_TERM_BLOCK_WEIGHT               14

#define PER_KB_FEE_QUANTIZATION_DECIMALS                8

#define HASH_OF_HASHES_STEP                             512

#define DEFAULT_TXPOOL_MAX_WEIGHT                       648000000ull // 3 days at 300000, in bytes

#define BULLETPROOF_MAX_OUTPUTS                         16

#define CRYPTONOTE_PRUNING_STRIPE_SIZE                  4096         // the smaller, the smoother the increase
#define CRYPTONOTE_PRUNING_LOG_STRIPES                  3            // the higher, the more space saved
#define CRYPTONOTE_PRUNING_TIP_BLOCKS                   5500         // the smaller, the more space saved
//#define CRYPTONOTE_PRUNING_DEBUG_SPOOF_SEED

#define RPC_CREDITS_PER_HASH_SCALE                      ((float)(1<<24))

static constexpr uint64_t POISSON_CHECK_TRIGGER = 5;  // Reorg size that triggers poisson timestamp check
static constexpr uint64_t POISSON_CHECK_DEPTH = 128;  // Main-chain depth of the poisson check. The attacker will have to tamper 50% of those blocks
static constexpr double POISSON_LOG_P_REJECT = -75.0; // Reject reorg if the probablity that the timestamps are genuine is below e^x, -75 = 10^-33

// New constants are intended to go here
namespace config
{
   uint64_t const DEFAULT_FEE_ATOMIC_XMR_PER_KB = 500; // Just a placeholder! Change me!
   uint64_t const DEFAULT_DUST_THRESHOLD = ((uint64_t)20000); // Deprecated
   uint64_t const BASE_REWARD_CLAMP_THRESHOLD = ((uint64_t)100000);

   uint64_t const CRYPTONOTE_PUBLIC_ADDRESS_BASE58_PREFIX = 0x2cca; // Wallet prefix: ar... // decimal prefix: 11466
   uint64_t const CRYPTONOTE_PUBLIC_INTEGRATED_ADDRESS_BASE58_PREFIX = 0x116bc7; // Wallet prefix: aRi... // decimal prefix: 1141703
   uint64_t const CRYPTONOTE_PUBLIC_SUBADDRESS_BASE58_PREFIX = 0x6847; // Wallet prefix: aRS... // decimal prefix: 26695
   uint16_t const P2P_DEFAULT_PORT = 19993;
   uint16_t const RPC_DEFAULT_PORT = 19994;
   uint16_t const ZMQ_DEFAULT_PORT = 19995;
   boost::uuids::uuid const NETWORK_ID = { {
       0x11, 0x11, 0x11, 0x11, 0xFF, 0xFF, 0xFF, 0x11, 0x11, 0x11, 0xFF, 0xFF, 0xFF, 0x11, 0x11, 0x1A
     } }; // Bender's nightmare
   std::string const GENESIS_TX = "011201ff00011e026bc5c7db8a664f652d78adb587ac4d759c6757258b64ef9cba3c0354e64fb2e42101abca6a39c561d0897be183eb0143990eba201aa7d2c652ab0555d28bb4b70728";
   uint32_t const GENESIS_NONCE = 19993;

   namespace testnet
   {
     uint64_t const CRYPTONOTE_PUBLIC_ADDRESS_BASE58_PREFIX = 0x53ca; // Wallet prefix: at... // decimal prefix: 21450
     uint64_t const CRYPTONOTE_PUBLIC_INTEGRATED_ADDRESS_BASE58_PREFIX = 0x504a; // Wallet prefix: ati... // decimal prefix: 20554
     uint64_t const CRYPTONOTE_PUBLIC_SUBADDRESS_BASE58_PREFIX = 0x524a; // Wallet prefix: ats... // decimal prefix: 21066
     uint16_t const P2P_DEFAULT_PORT = 29993;
     uint16_t const RPC_DEFAULT_PORT = 29994;
     uint16_t const ZMQ_DEFAULT_PORT = 29995;
     boost::uuids::uuid const NETWORK_ID = { {
         0x11, 0x11, 0x11, 0x11, 0xFF, 0xFF, 0xFF, 0x11, 0x11, 0x11, 0xFF, 0xFF, 0xFF, 0x11, 0x11, 0x1B
       } }; // Bender's daydream
   }

   namespace stagenet
   {
     uint64_t const CRYPTONOTE_PUBLIC_ADDRESS_BASE58_PREFIX = 0x39ca; // Wallet prefix: as... // decimal prefix: 14794
     uint64_t const CRYPTONOTE_PUBLIC_INTEGRATED_ADDRESS_BASE58_PREFIX = 0x1742ca; // Wallet prefix: asi... // decimal prefix: 1524426
     uint64_t const CRYPTONOTE_PUBLIC_SUBADDRESS_BASE58_PREFIX = 0x1d84ca; // Wallet prefix: ass... // decimal prefix: 1934538
     uint16_t const P2P_DEFAULT_PORT = 39993;
     uint16_t const RPC_DEFAULT_PORT = 39994;
     uint16_t const ZMQ_DEFAULT_PORT = 39995;
     boost::uuids::uuid const NETWORK_ID = { {
         0x11, 0x11, 0x11, 0x11, 0xFF, 0xFF, 0xFF, 0x11, 0x11, 0x11, 0xFF, 0xFF, 0xFF, 0x11, 0x11, 0x1C
       } }; // Bender's daydream
   }

   namespace blockchain_settings
   {
     const uint64_t PREMINE_BURN = 5100000000000000; // Will need to be set after knowing exact amount.
     const uint64_t MAXIMUM_BLOCK_SIZE_LIMIT = 2 * 1024 * 1024; // It is set to 2048kB (2MB)
     const uint64_t MINIMUM_BLOCK_SIZE_LIMIT = 1 * 1024 * 1024; // It is set to 1024kB (1MB)
     const uint8_t ARQMA_GENESIS_BLOCK_MAJOR_VERSION = 1;
     const uint8_t ARQMA_GENESIS_BLOCK_MINOR_VERSION = 1;
     const uint8_t ARQMA_BLOCK_UNLOCK_CONFIRMATIONS = 18; // How many blocks mined are needed to unlock block_reward.
   }

   namespace tx_settings
   {
     const size_t ARQMA_TX_CONFIRMATIONS_REQUIRED = 4; // How many blocks are needed to confirm transaction sent.
     const size_t ARQMA_TX_VERSION = 2; // Current Transaction Version Valid on Arq-Net
     const uint64_t TRANSACTION_SIZE_LIMIT = 48 * 1024; // I did set it to 48kB for now but it need to be verified.
     const uint64_t MAX_TRANSACTIONS_IN_BLOCK = 1024; // Maximum allowed transactions in One Block
   }


   namespace sync
   {
     const uint64_t HIGHEST_CHECKPOINT = 248920;
     const size_t NORMAL_SYNC = 20;
     const size_t FAST_SYNC = 100;
   }

   namespace governance
   {
    static constexpr const char* MAINNET_WALLET_ADDRESS = "ar2govGzKKncQTPTNEre3BGVGF4faUgNh5EiycjidUXMfwoMeHZSXvTay2AwURXzQDNvh3Hd2Vyn2iXctEZE5CncCdJpphqB";
    static constexpr const char* TESTNET_WALLET_ADDRESS = "";
    static constexpr const char* STAGENET_WALLET_ADDRESS = "as2RzktNfxR8y3RgoDmoRFCGez6393Rd97e8c3ctupJu5i3CirGA4MVFzT7fwcSjxn8bV1orETq4eVQzkY2VTjox2TFnGUhgn";
   }

}

namespace arqma_nodes
{
  const char *const MAINNET_NODES[] =
  {
    "144.217.242.16:19993",
    "161.97.102.172:19993",
    "92.222.70.207:19993",
    "86.24.233.79:19993",
    "139.99.106.122:19993",
    "164.68.123.118:19993"
  };

  const char *const TESTNET_NODES[] =
  {
    "161.97.102.172:29993",
    "139.99.106.122:29993",
    "77.93.206.172:29993",
    "86.24.233.79:29993"
  };

  const char *const STAGENET_NODES[] =
  {
    "161.97.102.172:39993",
    "139.99.106.122:39993",
    "77.93.206.172:39993",
    "86.24.233.79:39993",
    "164.68.123.118:39993",
    "144.217.242.16:39993"
  };
}

namespace cryptonote
{
  enum network_type : uint8_t
    {
      MAINNET = 0,
      TESTNET,
      STAGENET,
      FAKECHAIN,
      UNDEFINED = 255
    };
    struct config_t
    {
      uint64_t const CRYPTONOTE_PUBLIC_ADDRESS_BASE58_PREFIX;
      uint64_t const CRYPTONOTE_PUBLIC_INTEGRATED_ADDRESS_BASE58_PREFIX;
      uint64_t const CRYPTONOTE_PUBLIC_SUBADDRESS_BASE58_PREFIX;
      uint16_t const P2P_DEFAULT_PORT;
      uint16_t const RPC_DEFAULT_PORT;
      uint16_t const ZMQ_DEFAULT_PORT;
      boost::uuids::uuid const NETWORK_ID;
      std::string const GENESIS_TX;
      uint32_t const GENESIS_NONCE;
    };
    inline const config_t& get_config(network_type nettype)
    {
      static const config_t mainnet = {
        ::config::CRYPTONOTE_PUBLIC_ADDRESS_BASE58_PREFIX,
        ::config::CRYPTONOTE_PUBLIC_INTEGRATED_ADDRESS_BASE58_PREFIX,
        ::config::CRYPTONOTE_PUBLIC_SUBADDRESS_BASE58_PREFIX,
        ::config::P2P_DEFAULT_PORT,
        ::config::RPC_DEFAULT_PORT,
        ::config::ZMQ_DEFAULT_PORT,
        ::config::NETWORK_ID,
        ::config::GENESIS_TX,
        ::config::GENESIS_NONCE
      };
      static const config_t testnet = {
        ::config::testnet::CRYPTONOTE_PUBLIC_ADDRESS_BASE58_PREFIX,
        ::config::testnet::CRYPTONOTE_PUBLIC_INTEGRATED_ADDRESS_BASE58_PREFIX,
        ::config::testnet::CRYPTONOTE_PUBLIC_SUBADDRESS_BASE58_PREFIX,
        ::config::testnet::P2P_DEFAULT_PORT,
        ::config::testnet::RPC_DEFAULT_PORT,
        ::config::testnet::ZMQ_DEFAULT_PORT,
        ::config::testnet::NETWORK_ID,
        ::config::GENESIS_TX,
        ::config::GENESIS_NONCE
      };
      static const config_t stagenet = {
        ::config::stagenet::CRYPTONOTE_PUBLIC_ADDRESS_BASE58_PREFIX,
        ::config::stagenet::CRYPTONOTE_PUBLIC_INTEGRATED_ADDRESS_BASE58_PREFIX,
        ::config::stagenet::CRYPTONOTE_PUBLIC_SUBADDRESS_BASE58_PREFIX,
        ::config::stagenet::P2P_DEFAULT_PORT,
        ::config::stagenet::RPC_DEFAULT_PORT,
        ::config::stagenet::ZMQ_DEFAULT_PORT,
        ::config::stagenet::NETWORK_ID,
        ::config::GENESIS_TX,
        ::config::GENESIS_NONCE
      };
      switch (nettype)
      {
        case MAINNET: return mainnet;
        case TESTNET: return testnet;
        case STAGENET: return stagenet;
        case FAKECHAIN: return mainnet;
        default: throw std::runtime_error("Invalid network type");
      }
   };
}<|MERGE_RESOLUTION|>--- conflicted
+++ resolved
@@ -128,12 +128,8 @@
 #define P2P_LOCAL_WHITE_PEERLIST_LIMIT                  1000
 #define P2P_LOCAL_GRAY_PEERLIST_LIMIT                   5000
 
-<<<<<<< HEAD
-#define P2P_DEFAULT_CONNECTIONS_COUNT		        8
-=======
 #define P2P_DEFAULT_CONNECTIONS_COUNT_OUT               4
 #define P2P_DEFAULT_CONNECTIONS_COUNT_IN                12
->>>>>>> 9ec3dd0e
 #define P2P_DEFAULT_HANDSHAKE_INTERVAL                  60         // secondes
 #define P2P_DEFAULT_PACKET_MAX_SIZE                     50000000   // 50MB maximum packet size
 #define P2P_DEFAULT_PEERS_IN_HANDSHAKE                  150
