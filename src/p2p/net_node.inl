--- conflicted
+++ resolved
@@ -71,8 +71,6 @@
 
 #define NET_MAKE_IP(b1,b2,b3,b4)  ((LPARAM)(((DWORD)(b1)<<24)+((DWORD)(b2)<<16)+((DWORD)(b3)<<8)+((DWORD)(b4))))
 
-//#define MIN_WANTED_SEED_NODES 8
-
 using namespace boost::placeholders;
 
 namespace nodetool
@@ -484,117 +482,6 @@
     return full_addrs;
   }
   //-----------------------------------------------------------------------------------
-/*
-  template<class t_payload_net_handler>
-  std::set<std::string> node_server<t_payload_net_handler>::get_seed_nodes()
-  {
-    if (!m_exclusive_peers.empty() || m_offline)
-    {
-      return {};
-    }
-    if (m_nettype == cryptonote::TESTNET)
-    {
-      return get_seed_nodes(cryptonote::TESTNET);
-    }
-    if (m_nettype == cryptonote::STAGENET)
-    {
-      return get_seed_nodes(cryptonote::STAGENET);
-    }
-
-    std::set<std::string> full_addrs;
-
-    // for each hostname in the seed nodes list, attempt to DNS resolve and
-    // add the result addresses as seed nodes
-    // TODO: at some point add IPv6 support, but that won't be relevant
-    // for some time yet.
-
-    std::vector<std::vector<std::string>> dns_results;
-    dns_results.resize(m_seed_nodes_list.size());
-
-    // some libc implementation provide only a very small stack
-    // for threads, e.g. musl only gives +- 80kb, which is not
-    // enough to do a resolve with unbound. we request a stack
-    // of 1 mb, which should be plenty
-    boost::thread::attributes thread_attributes;
-    thread_attributes.set_stack_size(1024*1024);
-
-    std::list<boost::thread> dns_threads;
-    uint64_t result_index = 0;
-    for (const std::string& addr_str : m_seed_nodes_list)
-    {
-      boost::thread th = boost::thread(thread_attributes, [=, &dns_results, &addr_str]
-      {
-        MDEBUG("dns_threads[" << result_index << "] created for: " << addr_str);
-        // TODO: care about dnssec avail/valid
-        bool avail, valid;
-        std::vector<std::string> addr_list;
-
-        try
-        {
-          addr_list = tools::DNSResolver::instance().get_ipv4(addr_str, avail, valid);
-          MDEBUG("dns_threads[" << result_index << "] DNS resolve done");
-          boost::this_thread::interruption_point();
-        }
-        catch(const boost::thread_interrupted&)
-        {
-          // thread interruption request
-          // even if we now have results, finish thread without setting
-          // result variables, which are now out of scope in main thread
-          MWARNING("dns_threads[" << result_index << "] interrupted");
-          return;
-        }
-
-        MINFO("dns_threads[" << result_index << "] addr_str: " << addr_str << "  number of results: " << addr_list.size());
-        dns_results[result_index] = addr_list;
-      });
-
-      dns_threads.push_back(std::move(th));
-      ++result_index;
-    }
-
-    MDEBUG("dns_threads created, now waiting for completion or timeout of " << CRYPTONOTE_DNS_TIMEOUT_MS << "ms");
-    boost::chrono::system_clock::time_point deadline = boost::chrono::system_clock::now() + boost::chrono::milliseconds(CRYPTONOTE_DNS_TIMEOUT_MS);
-    uint64_t i = 0;
-    for (boost::thread& th : dns_threads)
-    {
-      if (! th.try_join_until(deadline))
-      {
-        MWARNING("dns_threads[" << i << "] timed out, sending interrupt");
-        th.interrupt();
-      }
-      ++i;
-    }
-
-    i = 0;
-    for (const auto& result : dns_results)
-    {
-      MDEBUG("DNS lookup for " << m_seed_nodes_list[i] << ": " << result.size() << " results");
-      // if no results for node, thread's lookup likely timed out
-      if (result.size())
-      {
-        for (const auto& addr_string : result)
-          full_addrs.insert(addr_string + ":" + std::to_string(cryptonote::get_config(m_nettype).P2P_DEFAULT_PORT));
-      }
-      ++i;
-    }
-
-    // append the fallback nodes if we have too few seed nodes to start with
-    if (full_addrs.size() < MIN_WANTED_SEED_NODES)
-    {
-      if (full_addrs.empty())
-        MINFO("DNS seed node lookup either timed out or failed, falling back to defaults");
-      else
-        MINFO("Not enough DNS seed nodes found, using fallback defaults too");
-
-      for (const auto &peer: get_seed_nodes(cryptonote::MAINNET))
-        full_addrs.insert(peer);
-      m_fallback_seed_nodes_added.test_and_set();
-    }
-
-    return full_addrs;
-  }
-*/
-  //-----------------------------------------------------------------------------------
   template<class t_payload_net_handler>
   typename node_server<t_payload_net_handler>::network_zone& node_server<t_payload_net_handler>::add_zone(const epee::net_utils::zone zone)
   {
@@ -628,12 +515,9 @@
     else
     {
       memcpy(&m_network_id, &::config::NETWORK_ID, 16);
-//      if(m_exclusive_peers.empty() && !m_offline)
-//      {
       for(const auto &peer : get_seed_nodes(cryptonote::MAINNET))
         full_addrs.insert(peer);
       m_fallback_seed_nodes_added = true;
-//      }
     }
 
     for(const auto& full_addr : full_addrs)
@@ -775,11 +659,7 @@
     public_zone.m_net_server.add_idle_handler(std::bind(&t_payload_net_handler::on_idle, &m_payload_handler), 1000);
 
     //here you can set worker threads count
-<<<<<<< HEAD
-    int thrds_count = 8;
-=======
     int thrds_count = 10;
->>>>>>> 9ec3dd0e
 
     boost::thread::attributes attrs;
     attrs.set_stack_size(THREAD_STACK_SIZE);
@@ -1351,67 +1231,48 @@
   template<class t_payload_net_handler>
   bool node_server<t_payload_net_handler>::connect_to_seed()
   {
-//    boost::upgrade_lock<boost::shared_mutex> seed_nodes_upgrade_lock(m_seed_nodes_lock);
-//
-//    if (!m_seed_nodes_initialized)
-//    {
-//      boost::upgrade_to_unique_lock<boost::shared_mutex> seed_nodes_lock(seed_nodes_upgrade_lock);
-//      m_seed_nodes_initialized = true;
-//      for (const auto& full_addr : get_seed_nodes())
-//      {
-//        MDEBUG("Seed node: " << full_addr);
-//        append_net_address(m_seed_nodes, full_addr, cryptonote::get_config(m_nettype).P2P_DEFAULT_PORT);
-//      }
-//      MDEBUG("Number of seed nodes: " << m_seed_nodes.size());
-//      }
-
-      if (m_seed_nodes.empty() || m_offline || !m_exclusive_peers.empty())
-        return true;
-
-      size_t try_count = 0;
-      size_t current_index = crypto::rand_idx(m_seed_nodes.size());
-      const net_server& server = m_network_zones.at(epee::net_utils::zone::public_).m_net_server;
-      while(true)
-      {
-        if(server.is_stop_signal_sent())
-          return false;
-
-        if(try_to_connect_and_handshake_with_new_peer(m_seed_nodes[current_index], true))
-          break;
-        if(++try_count > m_seed_nodes.size())
+    if(m_seed_nodes.empty() || m_offline || !m_exclusive_peers.empty())
+      return true;
+
+    size_t try_count = 0;
+    size_t current_index = crypto::rand_idx(m_seed_nodes.size());
+    const net_server& server = m_network_zones.at(epee::net_utils::zone::public_).m_net_server;
+    while(true)
+    {
+      if(server.is_stop_signal_sent())
+        return false;
+
+      if(try_to_connect_and_handshake_with_new_peer(m_seed_nodes[current_index], true))
+        break;
+      if(++try_count > m_seed_nodes.size())
+      {
+        if(!m_fallback_seed_nodes_added)
         {
-          //if (!m_fallback_seed_nodes_added.test_and_set())
-          if(!m_fallback_seed_nodes_added)
+          MWARNING("Failed to connect to any of seed peers, trying fallback seeds");
+          current_index = m_seed_nodes.size() - 1;
+          for(const auto &peer: get_seed_nodes(m_nettype))
           {
-            MWARNING("Failed to connect to any of seed peers, trying fallback seeds");
-            current_index = m_seed_nodes.size() - 1;
-//            {
-//              boost::upgrade_to_unique_lock<boost::shared_mutex> seed_nodes_lock(seed_nodes_upgrade_lock);
-//
-              for(const auto &peer: get_seed_nodes(m_nettype))
-              {
-                MDEBUG("Fallback seed Node: " << peer);
-                append_net_address(m_seed_nodes, peer, cryptonote::get_config(m_nettype).P2P_DEFAULT_PORT);
-              }
-//            }
-            m_fallback_seed_nodes_added = true;
-            if (current_index == m_seed_nodes.size() - 1)
-            {
-              MWARNING("No fallback seeds, continuing without seeds");
-              break;
-            }
-            // continue for another few cycles
+            MDEBUG("Fallback seed Node: " << peer);
+            append_net_address(m_seed_nodes, peer, cryptonote::get_config(m_nettype).P2P_DEFAULT_PORT);
           }
-          else
+          m_fallback_seed_nodes_added = true;
+          if(current_index == m_seed_nodes.size() - 1)
           {
-            MWARNING("Failed to connect to any of seed peers, continuing without seeds");
+            MWARNING("No fallback seeds, continuing without seeds");
             break;
           }
+          // continue for another few cycles
         }
-        if(++current_index >= m_seed_nodes.size())
-          current_index = 0;
-      }
-      return true;
+        else
+        {
+          MWARNING("Failed to connect to any of seed peers, continuing without seeds");
+          break;
+        }
+      }
+      if(++current_index >= m_seed_nodes.size())
+        current_index = 0;
+    }
+    return true;
   }
   //-----------------------------------------------------------------------------------
   template<class t_payload_net_handler>
@@ -1427,7 +1288,7 @@
     // ONLY have seeds in the public zone at the moment!
 
     size_t start_conn_count = get_public_outgoing_connections_count();
-    if(!get_public_white_peers_count() && m_seed_nodes.size()) // !connect_to_seed())
+    if(!get_public_white_peers_count() && m_seed_nodes.size())
     {
       if(!connect_to_seed())
         return false;
